--- conflicted
+++ resolved
@@ -1,15 +1,3 @@
-<<<<<<< HEAD
-# The user has a low number of valid backup authentication codes remaining for use
-codes-reminder-title-1 = Low backup authentication codes remaining
-codes-reminder-description-1 = We noticed that you are running low on backup authentication codes. Please consider generating new codes to avoid getting locked out of your account.
-codes-generate = Generate codes
-codes-generate-plaintext = { codes-generate }:
-lowRecoveryCodes-action = Generate codes
-lowRecoveryCodes-subject-1 =
-    { $numberRemaining ->
-        [one] 1 backup authentication code remaining
-       *[other] { $numberRemaining } backup authentication codes remaining
-=======
 # The user has a low number of valid recovery codes remaining for use
 codes-reminder-title-zero = You’re out of backup authentication codes!
 codes-reminder-title-one = You’re on your last backup authentication code
@@ -27,5 +15,4 @@
         [0] No backup authentication codes left
         [one] Only 1 backup authentication code left
        *[other] Only { $numberRemaining } backup authentication codes left!
->>>>>>> d6f942d3
    }