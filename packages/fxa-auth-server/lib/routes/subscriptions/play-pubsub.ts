/* This Source Code Form is subject to the terms of the Mozilla Public
 * License, v. 2.0. If a copy of the MPL was not distributed with this
 * file, You can obtain one at http://mozilla.org/MPL/2.0/. */
import { ServerRoute } from '@hapi/hapi';
import isA from '@hapi/joi';
import { Container } from 'typedi';

import error from '../../error';
import { CapabilityService } from '../../payments/capability';
import { PlayBilling } from '../../payments/iap/google-play/play-billing';
import { DeveloperNotification } from '../../payments/iap/google-play/types';
import { reportSentryError } from '../../sentry';
import { AuthLogger, AuthRequest } from '../../types';
<<<<<<< HEAD

const SUBSCRIPTIONS_DOCS =
  require('../../../docs/swagger/subscriptions-api').default;
=======
>>>>>>> 538848b6

export class PlayPubsubHandler {
  private log: AuthLogger;
  private playBilling: PlayBilling;
  private capabilityService: CapabilityService;
  private db: any;

  constructor(db: any) {
    this.db = db;
    this.log = Container.get(AuthLogger);
    this.playBilling = Container.get(PlayBilling);
    this.capabilityService = Container.get(CapabilityService);
  }

  /**
   * Handle a Google Play Real-time Developer Notification
   */
  public async rtdn(request: AuthRequest) {
    // See https://developer.android.com/google/play/billing/rtdn-reference for
    // message formatting details.
    const developerNotification = this.extractMessage(
      (request.payload as any).message.data
    ) as DeveloperNotification;

    if (developerNotification.testNotification) {
      this.log.info('play-test-notification', developerNotification);
      return {};
    }

    if (!developerNotification.subscriptionNotification) {
      this.log.info('play-other-notification', developerNotification);
      return {};
    }

    const purchase = await this.playBilling.purchaseManager.getPurchase(
      developerNotification.subscriptionNotification.purchaseToken
    );
    if (!purchase) {
      // Store the purchase by processing it, even though we don't know who it
      // belongs to.
      await this.playBilling.purchaseManager.processDeveloperNotification(
        developerNotification.packageName,
        developerNotification
      );
      return {};
    }

    if (!purchase.userId) {
      // Purchase is not associated with a user, nothing else can be done.
      return {};
    }
    const uid = purchase.userId;
    const updatedPurchase =
      await this.playBilling.purchaseManager.processDeveloperNotification(
        developerNotification.packageName,
        developerNotification
      );
    if (!updatedPurchase) {
      // This was an initial purchase, the token endpoint handles capability broadcasts.
      return {};
    }

    await this.capabilityService.playUpdate(uid, updatedPurchase);

    return {};
  }

  /**
   * Extract the Google PubSub message from its encoded published format.
   *
   * See https://cloud.google.com/pubsub/docs/push#receiving_messages for message
   * encoding details.
   *
   * @param messageData Raw string message data from Google PubSub message body
   */
  private extractMessage(messageData: string): Record<string, any> {
    try {
      // The message is a unicode string encoded in base64.
      const rawMessage = Buffer.from(messageData, 'base64').toString('utf-8');
      const message = JSON.parse(rawMessage);
      this.log.debug('rtdn', { message });
      return message;
    } catch (err) {
      this.log.error('rtdn', {
        message: 'Failure to load message payload',
        err,
      });
      throw error.internalValidationError('Invalid message payload');
    }
  }
}

export const playPubsubRoutes = (db: any): ServerRoute[] => {
  const playPubsubHandler = new PlayPubsubHandler(db);
  return [
    {
      method: 'POST',
      path: '/oauth/subscriptions/iap/rtdn',
      options: {
        auth: {
          strategy: 'pubsub',
        },
        validate: {
          payload: isA
            .object({
              message: isA
                .object({
                  data: isA.string().required(),
                })
                .required(),
            })
            .required() as any,
        },
      },
      handler: (request: AuthRequest) => playPubsubHandler.rtdn(request),
    },
  ];
};<|MERGE_RESOLUTION|>--- conflicted
+++ resolved
@@ -11,12 +11,9 @@
 import { DeveloperNotification } from '../../payments/iap/google-play/types';
 import { reportSentryError } from '../../sentry';
 import { AuthLogger, AuthRequest } from '../../types';
-<<<<<<< HEAD
 
 const SUBSCRIPTIONS_DOCS =
   require('../../../docs/swagger/subscriptions-api').default;
-=======
->>>>>>> 538848b6
 
 export class PlayPubsubHandler {
   private log: AuthLogger;
