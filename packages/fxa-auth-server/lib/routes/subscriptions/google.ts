/* This Source Code Form is subject to the terms of the Mozilla Public
 * License, v. 2.0. If a copy of the MPL was not distributed with this
 * file, You can obtain one at http://mozilla.org/MPL/2.0/. */
import { ServerRoute } from '@hapi/hapi';
import isA from '@hapi/joi';
import { OAUTH_SCOPE_SUBSCRIPTIONS_IAP } from 'fxa-shared/oauth/constants';
import { Container } from 'typedi';

import error from '../../error';
import { CapabilityService } from '../../payments/capability';
import { PlayBilling } from '../../payments/iap/google-play/play-billing';
import { PurchaseUpdateError } from '../../payments/iap/google-play/types/errors';
import { SkuType } from '../../payments/iap/google-play/types/purchases';
import { IAPConfig } from '../../payments/iap/iap-config';
import { AuthLogger, AuthRequest } from '../../types';
import { handleAuthScoped } from './utils';
<<<<<<< HEAD

const SUBSCRIPTIONS_DOCS =
  require('../../../docs/swagger/subscriptions-api').default;
=======
>>>>>>> 538848b6

export class GoogleIapHandler {
  private log: AuthLogger;
  private iapConfig: IAPConfig;
  private playBilling: PlayBilling;
  private capabilityService: CapabilityService;
  private db: any;

  constructor(db: any) {
    this.db = db;
    this.iapConfig = Container.get(IAPConfig);
    this.log = Container.get(AuthLogger);
    this.playBilling = Container.get(PlayBilling);
    this.capabilityService = Container.get(CapabilityService);
  }

  /**
   * Retrieve all the Android plans for the client.   */
  public async plans(request: AuthRequest) {
    const { appName } = request.params;
    this.log.begin('googleIap.plans', request);
    return this.iapConfig.plans(appName);
  }

  /**
   * Validate and register a Play purchase token for a user.
   */
  public async registerToken(request: AuthRequest) {
    this.log.begin('googleIap.registerToken', request);
    const { uid } = handleAuthScoped(request.auth, [
      OAUTH_SCOPE_SUBSCRIPTIONS_IAP,
    ]);

    const { appName } = request.params;
    const { sku, token } = request.payload as any;
    const packageName = await this.iapConfig.packageName(appName);
    if (!packageName) {
      throw error.unknownAppName(appName);
    }

    let purchase;
    try {
      purchase = await this.playBilling.purchaseManager.registerToUserAccount(
        packageName,
        sku,
        token,
        SkuType.SUBS,
        uid
      );
    } catch (err) {
      switch (err.name) {
        case PurchaseUpdateError.INVALID_TOKEN:
          throw error.iapInvalidToken(err);
        case PurchaseUpdateError.CONFLICT:
        case PurchaseUpdateError.OTHER_ERROR:
          throw error.iapInternalError(err);
        default:
          throw error.backendServiceFailure(
            'play',
            'registerToken',
            { packageName, token },
            err
          );
      }
    }
    await this.capabilityService.playUpdate(uid, purchase);
    return { tokenValid: true };
  }
}

export const googleIapRoutes = (db: any): ServerRoute[] => {
  const googleIapHandler = new GoogleIapHandler(db);
  return [
    {
      method: 'GET',
      path: '/oauth/subscriptions/iap/plans/{appName}',
      options: {
        // No auth needed to fetch the plan blob.
        auth: false,
        validate: {
          params: {
            appName: isA.string().required(),
          },
        },
      },
      handler: (request: AuthRequest) => googleIapHandler.plans(request),
    },
    {
      method: 'POST',
      path: '/oauth/subscriptions/iap/play-token/{appName}',
      options: {
        auth: {
          payload: false,
          strategy: 'oauthToken',
        },
        validate: {
          params: {
            appName: isA.string().required(),
          },
          payload: isA
            .object({
              sku: isA.string().required(),
              token: isA.string().required(),
            })
            .required() as any,
        },
      },
      handler: (request: AuthRequest) =>
        googleIapHandler.registerToken(request),
    },
  ];
};<|MERGE_RESOLUTION|>--- conflicted
+++ resolved
@@ -14,12 +14,9 @@
 import { IAPConfig } from '../../payments/iap/iap-config';
 import { AuthLogger, AuthRequest } from '../../types';
 import { handleAuthScoped } from './utils';
-<<<<<<< HEAD
 
 const SUBSCRIPTIONS_DOCS =
   require('../../../docs/swagger/subscriptions-api').default;
-=======
->>>>>>> 538848b6
 
 export class GoogleIapHandler {
   private log: AuthLogger;
