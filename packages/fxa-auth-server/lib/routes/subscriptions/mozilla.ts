/* This Source Code Form is subject to the terms of the Mozilla Public
 * License, v. 2.0. If a copy of the MPL was not distributed with this
 * file, You can obtain one at http://mozilla.org/MPL/2.0/. */
import { ServerRoute } from '@hapi/hapi';
import { MozillaSubscription } from 'fxa-shared/subscriptions/types';
import { Container } from 'typedi';
import { PlaySubscriptions } from '../../../lib/payments/iap/google-play/subscriptions';
import error from '../../error';
import { PaymentBillingDetails, StripeHelper } from '../../payments/stripe';
import { AuthLogger, AuthRequest } from '../../types';
import validators from '../validators';
import { handleAuth } from './utils';
<<<<<<< HEAD

const SUBSCRIPTIONS_DOCS =
  require('../../../docs/swagger/subscriptions-api').default;
=======
>>>>>>> 538848b6

export const mozillaSubscriptionRoutes = ({
  log,
  db,
  customs,
  stripeHelper,
  playSubscriptions,
}: {
  log: AuthLogger;
  db: any;
  customs: any;
  stripeHelper: StripeHelper;
  playSubscriptions?: PlaySubscriptions;
}): ServerRoute[] => {
  if (!playSubscriptions) {
    playSubscriptions = Container.get(PlaySubscriptions);
  }
  const mozillaSubscriptionHandler = new MozillaSubscriptionHandler(
    log,
    db,
    customs,
    stripeHelper,
    playSubscriptions
  );
  return [
    {
      method: 'GET',
      path: '/oauth/mozilla-subscriptions/customer/billing-and-subscriptions',
      options: {
        auth: {
          payload: false,
          strategy: 'oauthToken',
        },
        response: {
          schema: validators.subscriptionsMozillaSubscriptionsValidator as any,
        },
      },
      handler: (request: AuthRequest) =>
        mozillaSubscriptionHandler.getBillingDetailsAndSubscriptions(request),
    },
  ];
};

export class MozillaSubscriptionHandler {
  constructor(
    protected log: AuthLogger,
    protected db: any,
    protected customs: any,
    protected stripeHelper: StripeHelper,
    protected playSubscriptions: PlaySubscriptions
  ) {}

  async getBillingDetailsAndSubscriptions(request: AuthRequest) {
    this.log.begin(
      'mozillaSubscriptions.customerBillingAndSubscriptions',
      request
    );

    const { uid, email } = await handleAuth(this.db, request.auth, true);
    await this.customs.check(
      request,
      email,
      'mozillaSubscriptionsCustomerBillingAndSubscriptions'
    );
    const stripeBillingDetailsAndSubscriptions =
      await this.stripeHelper.getBillingDetailsAndSubscriptions(uid);
    const iapGooglePlaySubscriptions =
      await this.playSubscriptions.getSubscriptions(uid);

    if (
      !stripeBillingDetailsAndSubscriptions &&
      iapGooglePlaySubscriptions.length === 0
    ) {
      throw error.unknownCustomer(uid);
    }

    const response: {
      customerId?: string;
      subscriptions: MozillaSubscription[];
    } & Partial<PaymentBillingDetails> = stripeBillingDetailsAndSubscriptions || {
      subscriptions: [],
    };

    return {
      ...response,
      subscriptions: [...response.subscriptions, ...iapGooglePlaySubscriptions],
    };
  }
}<|MERGE_RESOLUTION|>--- conflicted
+++ resolved
@@ -10,12 +10,9 @@
 import { AuthLogger, AuthRequest } from '../../types';
 import validators from '../validators';
 import { handleAuth } from './utils';
-<<<<<<< HEAD
 
 const SUBSCRIPTIONS_DOCS =
   require('../../../docs/swagger/subscriptions-api').default;
-=======
->>>>>>> 538848b6
 
 export const mozillaSubscriptionRoutes = ({
   log,
