--- conflicted
+++ resolved
@@ -461,10 +461,9 @@
         const sessionToken = request.auth.credentials;
         const { uid, tokenVerificationId } = sessionToken;
 
-<<<<<<< HEAD
         const allDevices = await db.devices(uid);
         const location = request.app.geo.location || {};
-=======
+
         // Check to see if this account has a verified TOTP token. If so, then it should
         // not be allowed to bypass TOTP requirement by sending a sign-in confirmation email.
         try {
@@ -479,10 +478,6 @@
           }
         }
 
-        const devices = await db.devices(uid);
-        const geoData = request.app.geo;
->>>>>>> b460bb83
-
         const { ua } = request.app;
         const uaInfo = {
           uaBrowser: ua.browser,
