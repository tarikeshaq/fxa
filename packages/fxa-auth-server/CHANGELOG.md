--- conflicted
+++ resolved
@@ -1,4 +1,3 @@
-<<<<<<< HEAD
 ## 1.198.0
 
 ### New features
@@ -15,13 +14,12 @@
 - deps: update eslint to v7 ([7cf502be2](https://github.com/mozilla/fxa/commit/7cf502be2))
 - docs: removed old endpoints from oauth api.md ([341d7f5ac](https://github.com/mozilla/fxa/commit/341d7f5ac))
 - deps: removed fxa-notifier-aws dep ([71c8bc171](https://github.com/mozilla/fxa/commit/71c8bc171))
-=======
+
 ## 1.197.3
 
 ### Bug fixes
 
 - metrics: fixed broken "fxa_reg - compete" metric ([b60af1620](https://github.com/mozilla/fxa/commit/b60af1620))
->>>>>>> ab282e1a
 
 ## 1.197.2
 
