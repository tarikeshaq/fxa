/* This Source Code Form is subject to the terms of the Mozilla Public
 * License, v. 2.0. If a copy of the MPL was not distributed with this
 * file, You can obtain one at http://mozilla.org/MPL/2.0/. */

var test = require('../ptaptest')
<<<<<<< HEAD
var ITERATIONS = 20000
var LENGTH = 8 * 32
=======
var pbkdf2 = require('../../client/pbkdf2')
>>>>>>> 9781f901

test(
  'pbkdf2 derive',
  function (t) {
    var salt = Buffer('identity.mozilla.com/picl/v1/first-PBKDF:andré@example.org')
    var password = Buffer('pässwörd')
    return pbkdf2.derive(password, salt, ITERATIONS, LENGTH)
      .then(
      function (K1) {
        t.equal(K1.toString('hex'), 'f84913e3d8e6d624689d0a3e9678ac8dcc79d2c2f3d9641488cd9d6ef6cd83dd')
      }
    )
  }
)

test(
  'pbkdf2 derive long input',
  function (t) {
    var email = Buffer('ijqmkkafer3xsj5rzoq+msnxsacvkmqxabtsvxvj@some-test-domain-with-a-long-name-example.org')
    var password = Buffer('mSnxsacVkMQxAbtSVxVjCCoWArNUsFhiJqmkkafER3XSJ5rzoQ')
    var salt = Buffer('identity.mozilla.com/picl/v1/first-PBKDF:' + email)
    return pbkdf2.derive(password, salt, ITERATIONS, LENGTH)
      .then(
      function (K1) {
        t.equal(K1.toString('hex'), '5f99c22dfac713b6d73094604a05082e6d345f8a00d4947e57105733f51216eb')
      }
    )
  }
)

test(
  'pbkdf2 derive bit array',
  function (t) {
    var salt = Buffer('identity.mozilla.com/picl/v1/second-PBKDF:andré@example.org')
    var K2 = '5b82f146a64126923e4167a0350bb181feba61f63cb1714012b19cb0be0119c5'
    var passwordString = 'pässwörd'
    var password = Buffer.concat([
      Buffer(K2, 'hex'),
      Buffer(passwordString)
    ])

    return pbkdf2.derive(password, salt, ITERATIONS, LENGTH)
      .then(
      function (K1) {
        t.equal(K1.toString('hex'), 'c16d46c31bee242cb31f916e9e38d60b76431d3f5304549cc75ae4bc20c7108c')
      }
    )
  }
)<|MERGE_RESOLUTION|>--- conflicted
+++ resolved
@@ -3,12 +3,10 @@
  * file, You can obtain one at http://mozilla.org/MPL/2.0/. */
 
 var test = require('../ptaptest')
-<<<<<<< HEAD
+var pbkdf2 = require('../../client/pbkdf2')
+var test = require('../ptaptest')
 var ITERATIONS = 20000
 var LENGTH = 8 * 32
-=======
-var pbkdf2 = require('../../client/pbkdf2')
->>>>>>> 9781f901
 
 test(
   'pbkdf2 derive',
