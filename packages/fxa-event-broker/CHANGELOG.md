--- conflicted
+++ resolved
@@ -1,6 +1,5 @@
 # Change history
 
-<<<<<<< HEAD
 ## 1.209.0
 
 ### Other changes
@@ -26,7 +25,7 @@
 - deps-dev: bump @typescript-eslint/eslint-plugin ([07bac17e8](https://github.com/mozilla/fxa/commit/07bac17e8))
 - deps: bump @sentry/integrations from 6.5.1 to 6.6.0 ([4a123dddf](https://github.com/mozilla/fxa/commit/4a123dddf))
 - deps: bump @google-cloud/firestore from 4.9.8 to 4.12.2 ([77f89e395](https://github.com/mozilla/fxa/commit/77f89e395))
-=======
+
 ## 1.208.4
 
 No changes.
@@ -34,7 +33,6 @@
 ## 1.208.3
 
 No changes.
->>>>>>> b460bb83
 
 ## 1.208.2
 
