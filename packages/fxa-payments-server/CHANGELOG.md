# Change history

<<<<<<< HEAD
## 1.209.0

### New features

- subscriptions: update sub plan upgrade eligibility logic ([5bb3f9bc4](https://github.com/mozilla/fxa/commit/5bb3f9bc4))

### Bug fixes

- payments: display card SVG for UnionPay, Diner's Club, JCB and unknown brands ([fc73f84f9](https://github.com/mozilla/fxa/commit/fc73f84f9))
- fxa-payments-server: fix upgrade view layout ([7a9353ef7](https://github.com/mozilla/fxa/commit/7a9353ef7))

### Other changes

- deps: update some deps ([b89dc6079](https://github.com/mozilla/fxa/commit/b89dc6079))
- deps: bump nocache from 3.0.0 to 3.0.1 ([bba89bb68](https://github.com/mozilla/fxa/commit/bba89bb68))
- deps: update deps and start ignoring @types/\* in dependabot ([694ff5f6a](https://github.com/mozilla/fxa/commit/694ff5f6a))
- deps-dev: bump @typescript-eslint/eslint-plugin ([f1d7f7c92](https://github.com/mozilla/fxa/commit/f1d7f7c92))
- deps-dev: bump caniuse-lite from 1.0.30001230 to 1.0.30001237 ([a49a2a235](https://github.com/mozilla/fxa/commit/a49a2a235))
- deps-dev: bump @babel/register from 7.13.16 to 7.14.5 ([43648eeab](https://github.com/mozilla/fxa/commit/43648eeab))
- deps: bump react-transition-group from 4.4.1 to 4.4.2 ([9870d04a9](https://github.com/mozilla/fxa/commit/9870d04a9))
- deps: bump @sentry/node from 6.7.0 to 6.7.1 ([b78095131](https://github.com/mozilla/fxa/commit/b78095131))
- deps-dev: bump @typescript-eslint/parser from 4.25.0 to 4.27.0 ([f004893ef](https://github.com/mozilla/fxa/commit/f004893ef))
- deps: bump @sentry/node from 6.5.1 to 6.7.0 ([b6119a2c7](https://github.com/mozilla/fxa/commit/b6119a2c7))
- deps: update pm2 / dedupe ([5d7653fa6](https://github.com/mozilla/fxa/commit/5d7653fa6))
- deps-dev: bump @types/jsdom from 16.2.10 to 16.2.11 ([2f54deeac](https://github.com/mozilla/fxa/commit/2f54deeac))
- deps-dev: bump @testing-library/jest-dom from 5.13.0 to 5.14.1 ([45eebfcaa](https://github.com/mozilla/fxa/commit/45eebfcaa))
- deps-dev: bump @typescript-eslint/eslint-plugin ([07bac17e8](https://github.com/mozilla/fxa/commit/07bac17e8))
- deps-dev: bump @testing-library/jest-dom from 5.12.0 to 5.13.0 ([2ba48b1dc](https://github.com/mozilla/fxa/commit/2ba48b1dc))
- fxa-payments-server: update to change copy ([3390ceb13](https://github.com/mozilla/fxa/commit/3390ceb13))
=======
## 1.208.4

No changes.

## 1.208.3

No changes.
>>>>>>> b460bb83

## 1.208.2

No changes.

## 1.208.1

No changes.

## 1.208.0

### New features

- payments: Use custom action button label if specified in PaymentConfirmation ([617be5182](https://github.com/mozilla/fxa/commit/617be5182))

### Other changes

- deps: updated some deps ([fa895572c](https://github.com/mozilla/fxa/commit/fa895572c))
- deps: updated pm2 ([34704ba14](https://github.com/mozilla/fxa/commit/34704ba14))
- deps: updated sentry/\* packages ([9095a1c13](https://github.com/mozilla/fxa/commit/9095a1c13))
- deps-dev: bump @types/node from 14.14.5 to 15.12.2 ([1fd38c54d](https://github.com/mozilla/fxa/commit/1fd38c54d))
- deps-dev: bump @types/react-router from 5.1.14 to 5.1.15 ([9f0a795f6](https://github.com/mozilla/fxa/commit/9f0a795f6))
- deps: bump nocache from 2.1.0 to 3.0.0 ([f6ee69767](https://github.com/mozilla/fxa/commit/f6ee69767))
- deps-dev: bump nock from 13.0.11 to 13.1.0 ([4d52527d8](https://github.com/mozilla/fxa/commit/4d52527d8))
- deps: bump hot-shots from 8.3.1 to 8.3.2 ([0cb43b6aa](https://github.com/mozilla/fxa/commit/0cb43b6aa))
- deps-dev: bump @typescript-eslint/eslint-plugin ([e99484693](https://github.com/mozilla/fxa/commit/e99484693))
- deps-dev: bump caniuse-lite from 1.0.30001228 to 1.0.30001230 ([3b22d03a6](https://github.com/mozilla/fxa/commit/3b22d03a6))
- deps: updated knex ([e02c6720e](https://github.com/mozilla/fxa/commit/e02c6720e))

## 1.207.1

No changes.

## 1.207.0

### Bug fixes

- legal-docs: stop calling end on undefined ([80587ba78](https://github.com/mozilla/fxa/commit/80587ba78))

### Other changes

- deps: bump @stripe/stripe-js from 1.14.0 to 1.15.0 ([a2fb4c133](https://github.com/mozilla/fxa/commit/a2fb4c133))
- deps: bump @types/sinon from 10.0.0 to 10.0.1 ([5381ac95f](https://github.com/mozilla/fxa/commit/5381ac95f))
- deps: update some deps ([6fce48032](https://github.com/mozilla/fxa/commit/6fce48032))
- deps: added "yarn outdated" plugin + updated some deps ([952e4f388](https://github.com/mozilla/fxa/commit/952e4f388))
- deps: bump @stripe/react-stripe-js from 1.4.0 to 1.4.1 ([e5847bdfe](https://github.com/mozilla/fxa/commit/e5847bdfe))
- deps: bump node-sass from 4.14.1 to 6.0.0 ([bfe77574f](https://github.com/mozilla/fxa/commit/bfe77574f))
- deps-dev: bump @types/jsdom from 12.2.4 to 16.2.10 ([df3847381](https://github.com/mozilla/fxa/commit/df3847381))
- deps-dev: bump @typescript-eslint/parser from 4.22.1 to 4.24.0 ([2693343d2](https://github.com/mozilla/fxa/commit/2693343d2))
- deps-dev: bump @babel/register from 7.13.14 to 7.13.16 ([fded58ce9](https://github.com/mozilla/fxa/commit/fded58ce9))
- deps-dev: bump @testing-library/react from 11.2.6 to 11.2.7 ([29586f6a4](https://github.com/mozilla/fxa/commit/29586f6a4))
- deps: bump react-redux from 7.2.2 to 7.2.4 ([eb4d9e1c4](https://github.com/mozilla/fxa/commit/eb4d9e1c4))
- deps: bump helmet from 4.5.0 to 4.6.0 ([e15ce79fd](https://github.com/mozilla/fxa/commit/e15ce79fd))

## 1.206.1

No changes.

## 1.206.0

### Bug fixes

- test: Barry to the rescue ([215b6bacc](https://github.com/mozilla/fxa/commit/215b6bacc))

### Other changes

- deps-dev: bump @types/jest from 26.0.22 to 26.0.23 ([8b9c2f364](https://github.com/mozilla/fxa/commit/8b9c2f364))
- deps: bump mozlog from 3.0.1 to 3.0.2 ([f46bd3472](https://github.com/mozilla/fxa/commit/f46bd3472))
- deps-dev: bump caniuse-lite from 1.0.30001219 to 1.0.30001223 ([7f704d630](https://github.com/mozilla/fxa/commit/7f704d630))
- deps-dev: bump ts-jest from 26.5.5 to 26.5.6 ([2680b5840](https://github.com/mozilla/fxa/commit/2680b5840))
- auth-server: update stripe ([b283b768e](https://github.com/mozilla/fxa/commit/b283b768e))
- deps: bump redux from 4.0.5 to 4.1.0 ([00a650181](https://github.com/mozilla/fxa/commit/00a650181))
- deps-dev: bump @types/superagent from 4.1.10 to 4.1.11 ([fce865e63](https://github.com/mozilla/fxa/commit/fce865e63))
- deps-dev: bump @types/react-router from 5.1.8 to 5.1.14 ([18226d330](https://github.com/mozilla/fxa/commit/18226d330))
- deps: update typescript to v4 ([2e9ff2e14](https://github.com/mozilla/fxa/commit/2e9ff2e14))
- 8999b2510 add missing payments styles ([8999b2510](https://github.com/mozilla/fxa/commit/8999b2510))
- deps: update react-scripts to v4 ([477eddca4](https://github.com/mozilla/fxa/commit/477eddca4))
- deps: bump @stripe/stripe-js from 1.13.2 to 1.14.0 ([6b817e8b4](https://github.com/mozilla/fxa/commit/6b817e8b4))
- subscriptions: use different spinner in cancel btn ([8e17e2e88](https://github.com/mozilla/fxa/commit/8e17e2e88))
- deps: upgrade to Storybook v6 across all packages ([3b1e63318](https://github.com/mozilla/fxa/commit/3b1e63318))
- deps: updated pm2 ([0847e2545](https://github.com/mozilla/fxa/commit/0847e2545))
- deps: revert @storybook/addon-links to 5.3.19 ([690e35ca3](https://github.com/mozilla/fxa/commit/690e35ca3))
- deps-dev: bump @storybook/addon-links from 6.2.8 to 6.2.9 ([ece7c8584](https://github.com/mozilla/fxa/commit/ece7c8584))
- deps-dev: bump caniuse-lite from 1.0.30001211 to 1.0.30001219 ([52d38c695](https://github.com/mozilla/fxa/commit/52d38c695))

## 1.205.0

### New features

- subscriptions: allow n+1 subscriptions for PayPal customers ([c5df8c667](https://github.com/mozilla/fxa/commit/c5df8c667))

### Bug fixes

- payments: Set plan as a required prop for the TermsAndPrivacy component ([040c01f64](https://github.com/mozilla/fxa/commit/040c01f64))
- fxa-payments: checkout mobile width ([8b17ce07b](https://github.com/mozilla/fxa/commit/8b17ce07b))

### Other changes

- deps: bump @stripe/stripe-js from 1.13.1 to 1.13.2 ([3a6a4188b](https://github.com/mozilla/fxa/commit/3a6a4188b))
- deps-dev: bump @types/classnames from 2.2.11 to 2.3.1 ([26a94a0a7](https://github.com/mozilla/fxa/commit/26a94a0a7))
- deps: bump helmet from 4.4.1 to 4.5.0 ([485850809](https://github.com/mozilla/fxa/commit/485850809))
- deps-dev: bump @typescript-eslint/parser from 4.21.0 to 4.22.0 ([cc2e2e567](https://github.com/mozilla/fxa/commit/cc2e2e567))
- deps-dev: bump @types/react-router-dom from 5.1.5 to 5.1.7 ([4e9ede7f4](https://github.com/mozilla/fxa/commit/4e9ede7f4))
- deps-dev: downgrade @storybook/addons from 6.2.9 to 5.3.19 ([a2316b02d](https://github.com/mozilla/fxa/commit/a2316b02d))
- deps-dev: bump @testing-library/jest-dom from 5.11.9 to 5.12.0 ([3caa873b8](https://github.com/mozilla/fxa/commit/3caa873b8))
- deps-dev: bump @storybook/addons from 5.3.21 to 6.2.9 ([8a2de2c7f](https://github.com/mozilla/fxa/commit/8a2de2c7f))
- deps-dev: bump @typescript-eslint/eslint-plugin ([486ff11c9](https://github.com/mozilla/fxa/commit/486ff11c9))
- deps-dev: bump @types/webpack from 4.41.26 to 5.28.0 ([3de8e4e46](https://github.com/mozilla/fxa/commit/3de8e4e46))
- deps: bump @fluent/langneg from 0.5.1 to 0.5.2 ([ecee03de1](https://github.com/mozilla/fxa/commit/ecee03de1))
- deps-dev: bump @storybook/addon-links from 6.1.15 to 6.2.8 ([e3f565ca9](https://github.com/mozilla/fxa/commit/e3f565ca9))
- deps-dev: bump caniuse-lite from 1.0.30001207 to 1.0.30001211 ([89496d19f](https://github.com/mozilla/fxa/commit/89496d19f))
- deps: bump @types/sinon from 9.0.8 to 10.0.0 ([26debdc2d](https://github.com/mozilla/fxa/commit/26debdc2d))
- deps-dev: bump @babel/register from 7.13.8 to 7.13.14 ([7b41514d2](https://github.com/mozilla/fxa/commit/7b41514d2))
- deps-dev: bump ts-jest from 26.5.4 to 26.5.5 ([66ab577c0](https://github.com/mozilla/fxa/commit/66ab577c0))
- deps: bump async-wait-until from 2.0.4 to 2.0.5 ([d77d0c77d](https://github.com/mozilla/fxa/commit/d77d0c77d))
- deps: bump @fluent/react from 0.13.0 to 0.13.1 ([094bc5f7e](https://github.com/mozilla/fxa/commit/094bc5f7e))
- deps: bump @fluent/bundle from 0.16.0 to 0.16.1 ([46f58e0d0](https://github.com/mozilla/fxa/commit/46f58e0d0))

## 1.204.7

No changes.

## 1.204.6

No changes.

## 1.204.5

No changes.

## 1.204.4

No changes.

## 1.204.3

### Bug fixes

- payments: Set plan as a required prop for the TermsAndPrivacy component ([148d8f01a](https://github.com/mozilla/fxa/commit/148d8f01a))
- fxa-payments: checkout mobile width ([6e1aa5cc3](https://github.com/mozilla/fxa/commit/6e1aa5cc3))

## 1.204.2

No changes.

## 1.204.1

### Bug fixes

- release: Add changelog notes and bump version for 204 ([5b8356e11](https://github.com/mozilla/fxa/commit/5b8356e11))

## 1.204.0

### Bug fixes

- avatar: add profile server to payments img-src CSP ([b43b098d1](https://github.com/mozilla/fxa/commit/b43b098d1))

### Other changes

- deps: bump @fluent/langneg from 0.5.0 to 0.5.1 ([f5633574a](https://github.com/mozilla/fxa/commit/f5633574a))
- deps: bump classnames from 2.2.6 to 2.3.1 ([3bee063b1](https://github.com/mozilla/fxa/commit/3bee063b1))
- deps-dev: bump ts-jest from 26.4.3 to 26.5.4 ([dc136b213](https://github.com/mozilla/fxa/commit/dc136b213))
- deps-dev: bump redux-devtools-extension from 2.13.8 to 2.13.9 ([19aebe7fd](https://github.com/mozilla/fxa/commit/19aebe7fd))
- deps-dev: bump caniuse-lite from 1.0.30001204 to 1.0.30001207 ([51c4e7f36](https://github.com/mozilla/fxa/commit/51c4e7f36))

## 1.203.5

### Bug fixes

- fxa-payment-server: remove debugging code from ActionButton ([6a6d11377](https://github.com/mozilla/fxa/commit/6a6d11377))

### Other changes

- fxa-payments-server: add paypal to subscription management"" ([d31f14b87](https://github.com/mozilla/fxa/commit/d31f14b87))

## 1.203.4

### Other changes

- fxa-payments-server: add paypal to subscription management" ([097ae6075](https://github.com/mozilla/fxa/commit/097ae6075))

## 1.203.3

### New features

- fxa-payments-server: add paypal to subscription management ([1379ec958](https://github.com/mozilla/fxa/commit/1379ec958))

## 1.203.2

No changes.

## 1.203.1

No changes.

## 1.203.0

### New features

- subscriptions: add upgrade roadblock ([e9f9dcecc](https://github.com/mozilla/fxa/commit/e9f9dcecc))
- subscriptions: redirect to localized legal doc pdf ([1a4f6ea73](https://github.com/mozilla/fxa/commit/1a4f6ea73))
- payments: Add Checkout error screen for returning PayPal customers. ([6bf154689](https://github.com/mozilla/fxa/commit/6bf154689))

### Other changes

- subscriptions: use the same shade of grey in checkout ([2209e8e02](https://github.com/mozilla/fxa/commit/2209e8e02))
- payments: Add paymentProvider property to Subscription Management Amplitude events. ([233e50876](https://github.com/mozilla/fxa/commit/233e50876))
- deps: bump async-wait-until from 2.0.3 to 2.0.4 ([d745597d5](https://github.com/mozilla/fxa/commit/d745597d5))
- deps-dev: bump @types/classnames from 2.2.10 to 2.2.11 ([2e2ca4d1f](https://github.com/mozilla/fxa/commit/2e2ca4d1f))
- deps: update convict ([52e626866](https://github.com/mozilla/fxa/commit/52e626866))
- deps-dev: bump caniuse-lite from 1.0.30001200 to 1.0.30001202 ([dbbbb585d](https://github.com/mozilla/fxa/commit/dbbbb585d))
- deps: bump async-wait-until from 1.2.6 to 2.0.3 ([c12544352](https://github.com/mozilla/fxa/commit/c12544352))
- deps-dev: bump @rescripts/cli from 0.0.15 to 0.0.16 ([c54667d92](https://github.com/mozilla/fxa/commit/c54667d92))
- l10n: Minor fixes to payments l10n ([83912279f](https://github.com/mozilla/fxa/commit/83912279f))
- subscriptions: update ToS link to use redirect URL ([4b0c2d081](https://github.com/mozilla/fxa/commit/4b0c2d081))
- deps-dev: bump @storybook/react from 5.3.19 to 6.1.21 ([37522c5a6](https://github.com/mozilla/fxa/commit/37522c5a6))

## 1.202.3

No changes.

## 1.202.2

No changes.

## 1.202.1

### Other changes

- payments: Fix copy/paste error in main.ftl. ([623036278](https://github.com/mozilla/fxa/commit/623036278))

## 1.202.0

### New features

- payments-server: Display currency restrictions errors on front-end. ([abdde80c4](https://github.com/mozilla/fxa/commit/abdde80c4))
- payments: Gate SubscriptionCreate screen based on new/returning PayPal customers. ([2c03f3342](https://github.com/mozilla/fxa/commit/2c03f3342))
- payments: Fix alignment of resubscribe <p> in sub. management ([b1bd2f474](https://github.com/mozilla/fxa/commit/b1bd2f474))
- payments: Show processing screen onApprove for PayPalButton ([e5f785779](https://github.com/mozilla/fxa/commit/e5f785779))
- payments: Update PayPal checkout success screen to match latest UX spec ([35f1b76a1](https://github.com/mozilla/fxa/commit/35f1b76a1))
- auth-server: Prevent PayPal button from appearing on top of header ([ca32d3a50](https://github.com/mozilla/fxa/commit/ca32d3a50))
- fxa-payments-server: add processing view to checkout ([8c40ddcc2](https://github.com/mozilla/fxa/commit/8c40ddcc2))
- payments: Show PayPal logo on subscription page and consolidate code ([fa6af684e](https://github.com/mozilla/fxa/commit/fa6af684e))
- payments: Show PayPal logo on subscription page and consolidate code ([90de1e841](https://github.com/mozilla/fxa/commit/90de1e841))

### Other changes

- payments: Replace localization ids for 'payment-legal-copy-stripe-paypal' and 'payment-legal-link-stripe-paypal' ([825ab8b28](https://github.com/mozilla/fxa/commit/825ab8b28))
- deps-dev: bump nock from 13.0.7 to 13.0.11 ([f38836bf8](https://github.com/mozilla/fxa/commit/f38836bf8))
- deps: bump @stripe/stripe-js from 1.11.0 to 1.13.1 ([d66990fc3](https://github.com/mozilla/fxa/commit/d66990fc3))
- fxa-payments-server: add error page to checkout ([28fc71e13](https://github.com/mozilla/fxa/commit/28fc71e13))
- Add a new event property to Checkout related Amplitude events ([045a6544d](https://github.com/mozilla/fxa/commit/045a6544d))
- deps-dev: bump @types/webpack from 4.41.16 to 4.41.26 ([2cb798d6c](https://github.com/mozilla/fxa/commit/2cb798d6c))
- fxa-payments-server: add legal to checkout flow ([9c13fb57f](https://github.com/mozilla/fxa/commit/9c13fb57f))
- deps-dev: bump caniuse-lite from 1.0.30001158 to 1.0.30001192 ([1075ae119](https://github.com/mozilla/fxa/commit/1075ae119))

## 1.201.1

No changes.

## 1.201.0

### New features

- payments: Add onApprove handler to PayPal button ([2c0aed05d](https://github.com/mozilla/fxa/commit/2c0aed05d))
- payments: Modify PaymentConfirmation UI according to payment_provider ([7978db0eb](https://github.com/mozilla/fxa/commit/7978db0eb))
- auth-server: add 'payment_provider' property to Customer object ([8c68113aa](https://github.com/mozilla/fxa/commit/8c68113aa))

### Bug fixes

- payments: Use brand name PayPal in localized strings. ([1e10aee5a](https://github.com/mozilla/fxa/commit/1e10aee5a))

### Other changes

- deps: bump react-stripe-elements from 5.1.0 to 6.1.2 ([ebe0fbe49](https://github.com/mozilla/fxa/commit/ebe0fbe49))
- auth/payments: Update README for PayPal secrets and feature flags. ([c496033ca](https://github.com/mozilla/fxa/commit/c496033ca))
- deps-dev: bump nock from 13.0.5 to 13.0.7 ([411638723](https://github.com/mozilla/fxa/commit/411638723))
- d6cc1b510 Turn off caching of index.html ([d6cc1b510](https://github.com/mozilla/fxa/commit/d6cc1b510))
- deps-dev: bump supertest from 6.0.1 to 6.1.3 ([e7b4af55c](https://github.com/mozilla/fxa/commit/e7b4af55c))
- payments: Add a nonce to load PayPal inline script elements ([91cd57ed6](https://github.com/mozilla/fxa/commit/91cd57ed6))

## 1.200.0

### New features

- payments: Add createOrder handler to PayPal button ([d66166178c](https://github.com/mozilla/fxa/commit/d66166178c))

### Bug fixes

- tests: fix a couple jest.requireActual calls ([e06b8667e3](https://github.com/mozilla/fxa/commit/e06b8667e3))

### Other changes

- deps-dev: bump @types/react-redux from 7.1.8 to 7.1.16 ([252aba9afd](https://github.com/mozilla/fxa/commit/252aba9afd))
- l10n: combine the download l10n scripts ([37887cf115](https://github.com/mozilla/fxa/commit/37887cf115))
- deps-dev: bump @types/jest from 24.9.1 to 26.0.20 ([78e246d9a3](https://github.com/mozilla/fxa/commit/78e246d9a3))
- deps-dev: bump @storybook/addon-links from 6.0.28 to 6.1.15 ([03fa0a58db](https://github.com/mozilla/fxa/commit/03fa0a58db))

## 1.199.0

### New features

- payments: Add PayPal button to Subscribe page ([de83db0e3](https://github.com/mozilla/fxa/commit/de83db0e3))
- payments: Add feature flag for PayPal UI ([104154dfc](https://github.com/mozilla/fxa/commit/104154dfc))
- l10n: Add initial fluent l10n for settings v2 ([c95ee6f8a](https://github.com/mozilla/fxa/commit/c95ee6f8a))

### Other changes

- deps: bump @stripe/react-stripe-js from 1.1.2 to 1.2.0 ([93b33b630](https://github.com/mozilla/fxa/commit/93b33b630))
- deps-dev: bump @testing-library/jest-dom from 5.11.0 to 5.11.9 ([d0f1f6301](https://github.com/mozilla/fxa/commit/d0f1f6301))
- deps: bump helmet from 4.1.1 to 4.4.1 ([81cc8d6fb](https://github.com/mozilla/fxa/commit/81cc8d6fb))
- deps: bump @sentry/node from 6.0.0 to 6.0.1 ([3b6838b18](https://github.com/mozilla/fxa/commit/3b6838b18))
- eslint: count jsx var usage ([97fc3aaf3](https://github.com/mozilla/fxa/commit/97fc3aaf3))
- deps: bump @sentry/node from 5.29.1 to 6.0.0 ([147825a5b](https://github.com/mozilla/fxa/commit/147825a5b))
- docs: Replace npm with yarn commands in payments README ([524ae6203](https://github.com/mozilla/fxa/commit/524ae6203))

## 1.198.2

No changes.

## 1.198.1

### Other changes

- 4e70b3f04 merge main->train-198 ([4e70b3f04](https://github.com/mozilla/fxa/commit/4e70b3f04))

## 1.198.0

### Other changes

- deps: update eslint to v7 ([7cf502be2](https://github.com/mozilla/fxa/commit/7cf502be2))

## 1.197.3

No changes.

## 1.197.2

No changes.

## 1.197.1

No changes.

## 1.197.0

### New features

- metrics: add nav timing metrics for new settings ([b1f2650a4](https://github.com/mozilla/fxa/commit/b1f2650a4))

### Other changes

- deps-dev: bump @babel/register from 7.9.0 to 7.12.10 ([03075cb28](https://github.com/mozilla/fxa/commit/03075cb28))
- deps-dev: bump @typescript-eslint/eslint-plugin ([eae68b7b7](https://github.com/mozilla/fxa/commit/eae68b7b7))
- deps-dev: bump @rescripts/cli from 0.0.14 to 0.0.15 ([49312d918](https://github.com/mozilla/fxa/commit/49312d918))

## 1.196.0

### Bug fixes

- deps: add superagent types ([0b56cc50f](https://github.com/mozilla/fxa/commit/0b56cc50f))

### Other changes

- deps: bump @sentry/node from 5.23.0 to 5.29.1 ([0bc414ad2](https://github.com/mozilla/fxa/commit/0bc414ad2))
- deps-dev: bump supertest from 4.0.2 to 6.0.1 ([1a7f42dd0](https://github.com/mozilla/fxa/commit/1a7f42dd0))

## 1.195.4

No changes.

## 1.195.3

No changes.

## 1.195.2

No changes.

## 1.195.1

No changes.

## 1.195.0

### Other changes

- deps-dev: bump wait-for-expect from 1.3.0 to 3.0.2 ([5358e7f0e](https://github.com/mozilla/fxa/commit/5358e7f0e))
- deps: bump @sentry/browser from 5.27.1 to 5.27.6 ([461dee802](https://github.com/mozilla/fxa/commit/461dee802))

## 1.194.0

### Other changes

- deps-dev: bump caniuse-lite from 1.0.30001144 to 1.0.30001158 ([7862d8221](https://github.com/mozilla/fxa/commit/7862d8221))
- deps: bump react-redux from 7.2.1 to 7.2.2 ([4bd4daf59](https://github.com/mozilla/fxa/commit/4bd4daf59))
- deps: bump hot-shots from 7.8.0 to 8.2.0 ([b5c99456d](https://github.com/mozilla/fxa/commit/b5c99456d))
- deps: bump @stripe/stripe-js from 1.7.0 to 1.11.0 ([935869e5b](https://github.com/mozilla/fxa/commit/935869e5b))

## 1.193.1

No changes.

## 1.193.0

### Other changes

- deps-dev: bump @storybook/addon-links from 5.3.19 to 6.0.28 ([e61e65f45](https://github.com/mozilla/fxa/commit/e61e65f45))
- deps: bump dayjs from 1.8.26 to 1.9.4 ([72d68d4e5](https://github.com/mozilla/fxa/commit/72d68d4e5))
- deps: bump react-test-renderer from 16.13.1 to 17.0.1 ([779cb264d](https://github.com/mozilla/fxa/commit/779cb264d))
- deps: bump @sentry/browser from 5.17.0 to 5.27.1 ([fcc11be76](https://github.com/mozilla/fxa/commit/fcc11be76))
- deps: update node version to 14 ([6c2b253c1](https://github.com/mozilla/fxa/commit/6c2b253c1))
- deps-dev: bump fetch-mock from 8.3.2 to 9.10.7 ([a10cdedca](https://github.com/mozilla/fxa/commit/a10cdedca))

## 1.192.0

### Other changes

- deps-dev: bump async-wait-until from 1.2.4 to 1.2.6 ([33666f7fe](https://github.com/mozilla/fxa/commit/33666f7fe))
- deps-dev: bump @types/react from 16.9.35 to 16.9.53 ([3c3f0b16d](https://github.com/mozilla/fxa/commit/3c3f0b16d))
- deps: bump react-redux from 7.2.0 to 7.2.1 ([6580c9100](https://github.com/mozilla/fxa/commit/6580c9100))
- deps: bump @types/sinon from 9.0.7 to 9.0.8 ([f74dce522](https://github.com/mozilla/fxa/commit/f74dce522))

## 1.191.1

No changes.

## 1.191.0

### Other changes

- deps-dev: bump caniuse-lite from 1.0.30001125 to 1.0.30001144 ([6950f86ed](https://github.com/mozilla/fxa/commit/6950f86ed))
- deps-dev: bump @types/storybook\_\_react from 4.0.2 to 5.2.1 ([315772d73](https://github.com/mozilla/fxa/commit/315772d73))
- deps-dev: bump @types/react-router from 5.1.7 to 5.1.8 ([4b51b871e](https://github.com/mozilla/fxa/commit/4b51b871e))
- deps: bump @types/sinon from 9.0.5 to 9.0.7 ([253383773](https://github.com/mozilla/fxa/commit/253383773))

## 1.190.1

No changes.

## 1.190.0

### Bug fixes

- metrics: fix payload validation for payments metrics ([1bf620c54](https://github.com/mozilla/fxa/commit/1bf620c54))

### Other changes

- deps-dev: bump @types/storybook\_\_addon-links from 3.3.5 to 5.2.1 ([71f748c7a](https://github.com/mozilla/fxa/commit/71f748c7a))
- deps-dev: bump @types/storybook\_\_addon-actions ([d1ebdbf52](https://github.com/mozilla/fxa/commit/d1ebdbf52))

## 1.189.1

No changes.

## 1.189.0

### Other changes

- deps: bump express-http-proxy from 1.6.0 to 1.6.2 ([8d5553163](https://github.com/mozilla/fxa/commit/8d5553163))
- deps: bump intl-pluralrules from 1.2.0 to 1.2.2 ([0986a7218](https://github.com/mozilla/fxa/commit/0986a7218))
- deps: update mozlog ([a68310952](https://github.com/mozilla/fxa/commit/a68310952))
- deps: fixed yarn dependency warnings ([b32addf86](https://github.com/mozilla/fxa/commit/b32addf86))
- monorepo: move deps to correct sub-packages ([a8cc232b9](https://github.com/mozilla/fxa/commit/a8cc232b9))

## 1.188.1

No changes.

## 1.188.0

### New features

- fxa-shared: refactor nestjs shared modules ([a9cf3836b](https://github.com/mozilla/fxa/commit/a9cf3836b))

### Other changes

- deps-dev: bump jest from 24.9.0 to 26.4.2 ([fad65917c](https://github.com/mozilla/fxa/commit/fad65917c))

## 1.187.3

No changes.

## 1.187.2

No changes.

## 1.187.1

No changes.

## 1.187.0

### Bug fixes

- payments: pay invoice on retry ([408fcfe2b](https://github.com/mozilla/fxa/commit/408fcfe2b))
- payments: display only one in-progress spinner during cancellation ([b364b18ba](https://github.com/mozilla/fxa/commit/b364b18ba))

### Other changes

- deps: bump helmet from 3.23.3 to 4.1.0 ([c0631ebc6](https://github.com/mozilla/fxa/commit/c0631ebc6))
- payments: detach payment method on failed first sub payment ([80ae4c153](https://github.com/mozilla/fxa/commit/80ae4c153))
- payments: clean up subplat API code unused after SCA switch over ([13c5265fb](https://github.com/mozilla/fxa/commit/13c5265fb))
- payments: cleanup of pre-SCA code in payments-server ([28066579a](https://github.com/mozilla/fxa/commit/28066579a))

## 1.186.2

No changes.

## 1.186.1

### Bug fixes

- payments: pay invoice on retry ([71df1cfb2](https://github.com/mozilla/fxa/commit/71df1cfb2))

## 1.186.0

### New features

- payments: use existing card for new subscriptions ([044c891ca](https://github.com/mozilla/fxa/commit/044c891ca))

### Other changes

- payments: upgrade @fluent/bundle to 0.16, @fluent/react to 0.13, @fluent/langneg to 0.5 ([e6083822c](https://github.com/mozilla/fxa/commit/e6083822c))
- deps: update yarn version and root level deps ([da2e99729](https://github.com/mozilla/fxa/commit/da2e99729))
- payments: upgrade to @fluent/react 0.12.0 ([bc5bd56cb](https://github.com/mozilla/fxa/commit/bc5bd56cb))

## 1.185.1

No changes.

## 1.185.0

### Bug fixes

- storybook: delete commits and pulls over 3 weeks old on every build ([306846f0a](https://github.com/mozilla/fxa/commit/306846f0a))

### Other changes

- update typescript ([245568d56](https://github.com/mozilla/fxa/commit/245568d56))
- dependency updates ([aaa549ed6](https://github.com/mozilla/fxa/commit/aaa549ed6))

## 1.184.1

No changes.

## 1.184.0

### Bug fixes

- payments: ensure SCA payment update uses same error as subscription create ([b8132570e](https://github.com/mozilla/fxa/commit/b8132570e))
- style: Update 404 pages paragraph styles ([f91e5768c](https://github.com/mozilla/fxa/commit/f91e5768c))

## 1.183.1

No changes.

## 1.183.0

### New features

- payments: implement metrics for SCA flows ([39f651722](https://github.com/mozilla/fxa/commit/39f651722))

### Refactorings

- subscriptions: use a single payment update form ([8ab8480f1](https://github.com/mozilla/fxa/commit/8ab8480f1))
- rescripts: include all of fxa as valid paths in rescripts ([62b0878bf](https://github.com/mozilla/fxa/commit/62b0878bf))

## 1.182.2

No changes.

## 1.182.1

No changes.

## 1.182.0

### New features

- payments: Add "Download Terms" link to terms and privacy component ([1134fac2d](https://github.com/mozilla/fxa/commit/1134fac2d))
- payments: use SetupIntent API for SCA payment update ([9592b4233](https://github.com/mozilla/fxa/commit/9592b4233))

### Bug fixes

- payments: filter "synthetic" locales out of the fetch list ([3c1e650de](https://github.com/mozilla/fxa/commit/3c1e650de))
- payments: de-dupe and correct some differing types between fxa-shared and fxa-payments-server Redux store ([e695bc9fb](https://github.com/mozilla/fxa/commit/e695bc9fb))

### Other changes

- subscriptions: use just "Subscriptions" ([56ecd40af](https://github.com/mozilla/fxa/commit/56ecd40af))
- test: add non-usd flows to 123 done ([860c70095](https://github.com/mozilla/fxa/commit/860c70095))

## 1.181.2

No changes.

## 1.181.1

No changes.

## 1.181.0

### New features

- payments: feature flag support to select SCA or legacy payment UI as default ([26266e48a](https://github.com/mozilla/fxa/commit/26266e48a))

### Bug fixes

- payments: hide mention of card in reactivate dialog when unavailable ([cf55dda0d](https://github.com/mozilla/fxa/commit/cf55dda0d))

### Other changes

- styles: make subscription icon background configurable as metadata ([ab231fa37](https://github.com/mozilla/fxa/commit/ab231fa37))
- l10n: follow-up test for #5948 (currency l10n) ([e87996b48](https://github.com/mozilla/fxa/commit/e87996b48))

## 1.180.1

No changes.

## 1.180.0

### New features

- payments: new subscription payment page with card authentication support ([56f28f7a1](https://github.com/mozilla/fxa/commit/56f28f7a1))

### Bug fixes

- l10n: fixed currency localization for "other than US" locales ([79f6eebd9](https://github.com/mozilla/fxa/commit/79f6eebd9))
- payments: remove legal links from footer of payment update form ([90e2c097b](https://github.com/mozilla/fxa/commit/90e2c097b))

## 1.179.4

No changes.

## 1.179.3

### Bug fixes

- l10n: fixed currency localization for "other than US" locales ([5f8495594](https://github.com/mozilla/fxa/commit/5f8495594))

## 1.179.2

No changes.

## 1.179.1

No changes.

## 1.179.0

### New features

- payments: New PaymentFormV2 component with Stripe upgrades ([05c0a47a7](https://github.com/mozilla/fxa/commit/05c0a47a7))
- payments: add @svgr/webpack to storybook can properly compile svgs ([c44d000d3](https://github.com/mozilla/fxa/commit/c44d000d3))

### Bug fixes

- payments: stop fetching unused cached subscription data on payments frontend ([aa69769bf](https://github.com/mozilla/fxa/commit/aa69769bf))

### Other changes

- styles: correctly pass styles into stripe card element ([7fa3fcaef](https://github.com/mozilla/fxa/commit/7fa3fcaef))

## 1.178.1

No changes.

## 1.178.0

### Bug fixes

- payments: further l10n updates for payment update form ([1f8d51c05](https://github.com/mozilla/fxa/commit/1f8d51c05))

### Other changes

- payments-server: l10n msg 4 required fields ([36b50a41d](https://github.com/mozilla/fxa/commit/36b50a41d))
- styles: fortress and payments ui improvements ([69994084b](https://github.com/mozilla/fxa/commit/69994084b))
- deps: update deps ([27cd24c63](https://github.com/mozilla/fxa/commit/27cd24c63))
- l10n: match directory names to language codes ([bb8f2354f](https://github.com/mozilla/fxa/commit/bb8f2354f))
- docs: Replace 'master' with 'main' throughout ([20a0acf8b](https://github.com/mozilla/fxa/commit/20a0acf8b))
- payments: remove zip code validation ([0619df7f2](https://github.com/mozilla/fxa/commit/0619df7f2))

## 1.177.1

No changes.

## 1.177.0

### New features

- auth-server: use ToS ## 1.176.0 privacy links from Stripe metadata in subplat emails ([6b2817090](https://github.com/mozilla/fxa/commit/6b2817090))
- payments: Add legal doc links to payment confirmation checkbox label ([6d41b566d](https://github.com/mozilla/fxa/commit/6d41b566d))
- payments: Use Stripe metadata for terms ## 1.176.0 privacy URLs in payments-server ([92e750a82](https://github.com/mozilla/fxa/commit/92e750a82))

### Bug fixes

- scripts: use mkdir and cp in a loop to copy .ftl files ([7d6b33cb9](https://github.com/mozilla/fxa/commit/7d6b33cb9))

### Other changes

- l10n: copy .ftl files from fxa-content-server-l10n into payments ([ca5758a70](https://github.com/mozilla/fxa/commit/ca5758a70))
- payments-server: use shared lang list ([18f7a1af8](https://github.com/mozilla/fxa/commit/18f7a1af8))
- deps: updated dependencies ([3fa952919](https://github.com/mozilla/fxa/commit/3fa952919))
- pm2: Add ISO timestamp to pm2 log lines ([2c5630adb](https://github.com/mozilla/fxa/commit/2c5630adb))

## 1.176.0

No changes.

## 1.175.0

### New features

- metrics: add subscription payment source country to Amplitude events ([f60887595](https://github.com/mozilla/fxa/commit/f60887595))

## 1.174.2

No changes.

## 1.174.1

No changes.

## 1.174.0

### New features

- admin-panel+settings+react: set up storybook and tailwind for admin-panel, share tailwind config across all projects, config movement ([7cd796a3f](https://github.com/mozilla/fxa/commit/7cd796a3f))

### Bug fixes

- local-dev: added fxa-shared and fxa-react to pm2 ([c3780546b](https://github.com/mozilla/fxa/commit/c3780546b))

### Refactorings

- clean up the fluent file ([a0be82a2d](https://github.com/mozilla/fxa/commit/a0be82a2d))

### Other changes

- settings: UnitRow, UnitRowWithAvatar, ## 1.173.0 Modal styles + Storybook, allow postcss imports ([d22db34b4](https://github.com/mozilla/fxa/commit/d22db34b4))

## 1.173.0

### New features

- storybooks: Switch Storybook notification from comment post to commit status check ([705833d3a](https://github.com/mozilla/fxa/commit/705833d3a))
- storybooks: build storybooks for CI and deploy to mozilla-fxa/storybooks ([a71aa0cb7](https://github.com/mozilla/fxa/commit/a71aa0cb7))
- settings: Add modal and UnitRow components ([5273861d5](https://github.com/mozilla/fxa/commit/5273861d5))

### Bug fixes

- build: fix paths to fxa-shared ([21fe09b72](https://github.com/mozilla/fxa/commit/21fe09b72))
- payments-server: correct location for secrets.json alongside config ([b19124ad3](https://github.com/mozilla/fxa/commit/b19124ad3))

### Refactorings

- tsconfig: consolidate common tsconfig options ([e565285b7](https://github.com/mozilla/fxa/commit/e565285b7))
- lint-staged: replace sass-lint with stylelint ([9e1104c05](https://github.com/mozilla/fxa/commit/9e1104c05))
- packages: use workspace references ([81575019a](https://github.com/mozilla/fxa/commit/81575019a))

### Other changes

- build: updated payments-server test-ci.sh ([b2a456ac1](https://github.com/mozilla/fxa/commit/b2a456ac1))
- deps: update some dependencies ([fec460f6d](https://github.com/mozilla/fxa/commit/fec460f6d))
- format: mass reformat with prettier 2 and single config ([cc595fc2b](https://github.com/mozilla/fxa/commit/cc595fc2b))

## 1.172.2

No changes.

## 1.172.1

No changes.

## 1.172.0

### New features

- storybook: build static gh-pages site from storybook builds ([acf5c00ba](https://github.com/mozilla/fxa/commit/acf5c00ba))

### Refactorings

- shared components: Rename 'fxa-components' to 'fxa-react' ([e82eeebf0](https://github.com/mozilla/fxa/commit/e82eeebf0))

## 1.171.1

No changes.

## 1.171.0

### Bug fixes

- deps: Add exception for yargs-parser nsp advisory 1500 ([b54877911](https://github.com/mozilla/fxa/commit/b54877911))

## 1.170.3

No changes.

## 1.170.2

No changes.

## 1.170.1

No changes.

## 1.170.0

### New features

- payments: make product details configurable in Stripe metadata ([765bafd49](https://github.com/mozilla/fxa/commit/765bafd49))
- fxa-components: add Survey component ([e9bf5ad4d](https://github.com/mozilla/fxa/commit/e9bf5ad4d))
- payments: update subscription upgrade UX for new designs ([cc0b1d69d](https://github.com/mozilla/fxa/commit/cc0b1d69d))

### Bug fixes

- payments-server: remove border in update pay ([c11951c7c](https://github.com/mozilla/fxa/commit/c11951c7c))

### Other changes

- all: update readmes across all packages to improve testing documentation ([099163e94](https://github.com/mozilla/fxa/commit/099163e94))

## 1.169.3

No changes.

## 1.169.2

No changes.

## 1.169.1

No changes.

## 1.169.0

### New features

- payments: start using rescripts so we can import external components ([79cd1c121](https://github.com/mozilla/fxa/commit/79cd1c121))
- build: add a default dockerfile template to build.sh ([4dd0b0007](https://github.com/mozilla/fxa/commit/4dd0b0007))

### Bug fixes

- npm: fixed npm install in content-server etc ([11ddc0b60](https://github.com/mozilla/fxa/commit/11ddc0b60))

## 1.168.3

No changes.

## 1.168.2

No changes.

## 1.168.1

No changes.

## 1.168.0

### New features

- docker: created fxa-builder docker image ([d4da8a360](https://github.com/mozilla/fxa/commit/d4da8a360))

### Bug fixes

- react: added PUBLIC_URL=/ to admin-panel and payments build script ([0432a10af](https://github.com/mozilla/fxa/commit/0432a10af))
- deps: update content-server and payments package-lock, fixes #5078 ([64b194d5a](https://github.com/mozilla/fxa/commit/64b194d5a))

### Other changes

- cleanup: Remove the `marketingOptIn` param ([8a1446d43](https://github.com/mozilla/fxa/commit/8a1446d43))

## 1.167.1

No changes.

## 1.167.0

### New features

- payments: localization updates ([a0d64226f](https://github.com/mozilla/fxa/commit/a0d64226f))

### Bug fixes

- payments: bugfix for creating default mock stubs for stripe JS API ([7506b8642](https://github.com/mozilla/fxa/commit/7506b8642))

### Refactorings

- config: replace 127.0.0.1 with localhost ([1dd1b038d](https://github.com/mozilla/fxa/commit/1dd1b038d))
- pm2: restructure our pm2 configs ([3a054dfc3](https://github.com/mozilla/fxa/commit/3a054dfc3))

### Other changes

- payments-server: no more dialog errors in subscription create ([bb563caef](https://github.com/mozilla/fxa/commit/bb563caef))
- styles: convert payments UI to grid and tidy ([869b97603](https://github.com/mozilla/fxa/commit/869b97603))
- payments-server: clear checkbox when stay subscribed clicked ([adfc11224](https://github.com/mozilla/fxa/commit/adfc11224))
- payments-server: fix padding on hide/show button ([e5fc9c842](https://github.com/mozilla/fxa/commit/e5fc9c842))

## 1.166.2

### New features

- payments: localization updates ([47b03678e](https://github.com/mozilla/fxa/commit/47b03678e))

### Other changes

- payments-server: fix padding on hide/show button ([147dd6c7e](https://github.com/mozilla/fxa/commit/147dd6c7e))
- payments-server: clear checkbox when stay subscribed clicked ([e6e91f13b](https://github.com/mozilla/fxa/commit/e6e91f13b))

## 1.166.1

No changes.

## 1.166.0

### New features

- payment-server: mobile payments flow for fpn ([33e59c64d](https://github.com/mozilla/fxa/commit/33e59c64d))
- metrics: add metrics to amplitude events ([75fa856a8](https://github.com/mozilla/fxa/commit/75fa856a8))
- metrics: log raw Amplitude events in payments server ([e34b82bb6](https://github.com/mozilla/fxa/commit/e34b82bb6))

### Bug fixes

- payments: update line-height styles on payment inputs to address a buggy offset ([9b8b69600](https://github.com/mozilla/fxa/commit/9b8b69600))
- metrics: update language property on Amplitude schema ([4f2c4493b](https://github.com/mozilla/fxa/commit/4f2c4493b))
- Docker: fix path to a JSON schema in fxa-shared for Payments ([374d95a76](https://github.com/mozilla/fxa/commit/374d95a76))

### Other changes

- payments-server: fix inconsistent input style in payment form ([d82c48972](https://github.com/mozilla/fxa/commit/d82c48972))
- payments-server: diplay amex logo in confirmation billing details ([b8ab039ba](https://github.com/mozilla/fxa/commit/b8ab039ba))
- subscriptions: remove references to plan.name and plan.nickname ([4ffe01b37](https://github.com/mozilla/fxa/commit/4ffe01b37))

## 1.165.1

### Bug fixes

- Docker: fix path to a JSON schema in fxa-shared for Payments ([ebfc116ab](https://github.com/mozilla/fxa/commit/ebfc116ab))

## 1.165.0

### New features

- metrics: validate Amplitude events with a JSON schema ([63dadbc2c](https://github.com/mozilla/fxa/commit/63dadbc2c))
- payment-server: update plan billing text on tiers page ([dbbe8a26e](https://github.com/mozilla/fxa/commit/dbbe8a26e))
- payment-server: update settings page billing description ([bab6e5a49](https://github.com/mozilla/fxa/commit/bab6e5a49))
- payment-server: update legal checkbox text on tiers page ([786c3f8b5](https://github.com/mozilla/fxa/commit/786c3f8b5))
- payment-server: update legal checkbox text on payments page ([98f066b21](https://github.com/mozilla/fxa/commit/98f066b21))
- payments: update messaging used for payments page main pricing header ([1b71b8a71](https://github.com/mozilla/fxa/commit/1b71b8a71))

### Bug fixes

- payments: add missing white checkmark images ([b5609715c](https://github.com/mozilla/fxa/commit/b5609715c))

### Refactorings

- payments: extract fluent l10n testing logic ([0b0c9e445](https://github.com/mozilla/fxa/commit/0b0c9e445))

### Other changes

- payments: clean up .ftl file ([1cee777a5](https://github.com/mozilla/fxa/commit/1cee777a5))
- payments: move currency symbol to formatCurrencyInCents function ([a67c89104](https://github.com/mozilla/fxa/commit/a67c89104))

## 1.164.1

No changes.

## 1.164.0

### Bug fixes

- metrics: fix undefined nav timing perf entry bug on Safari for Payments ([98e099399](https://github.com/mozilla/fxa/commit/98e099399))
- payment-server: configure DSN later ([a90ee9efe](https://github.com/mozilla/fxa/commit/a90ee9efe))

### Refactorings

- stripe: remove usage of lineHeight property when styling Stripe input fields ([7e929c980](https://github.com/mozilla/fxa/commit/7e929c980))

### Other changes

- metrics: reduce nav timing metric tags in Payments ([81a47c7db](https://github.com/mozilla/fxa/commit/81a47c7db))

## 1.163.2

### Bug fixes

- metrics: fix undefined nav timing perf entry bug on Safari for Payments ([a68e129d1](https://github.com/mozilla/fxa/commit/a68e129d1))

## 1.163.1

No changes.

## 1.163.0

### New features

- secrets: pass in secrets.json file as env CONFIG_FILES where you can supply your own stripe keys ([dce8268b3](https://github.com/mozilla/fxa/commit/dce8268b3))
- subscriptions: implement idempotency when creating a subscriptions ([b1c387e12](https://github.com/mozilla/fxa/commit/b1c387e12))

### Bug fixes

- metrics: add uid to Payments Amplitude events ([02fdad7f5](https://github.com/mozilla/fxa/commit/02fdad7f5))

### Other changes

- deps: Updates to address nsp advisory 1179 ([a5649db18](https://github.com/mozilla/fxa/commit/a5649db18))

## 1.162.3

No changes.

## 1.162.2

No changes.

## 1.162.1

No changes.

## 1.162.0

### New features

- add pm2 debug servers and add'l debug scripts ([5d3747e38](https://github.com/mozilla/fxa/commit/5d3747e38))

### Bug fixes

- metrics: send nav timing as text/plain ([f82c3bcf6](https://github.com/mozilla/fxa/commit/f82c3bcf6))
- payments: use a nonce to guard against repeat payment submissions ([226380c4f](https://github.com/mozilla/fxa/commit/226380c4f))
- monorepo: update default node version across packages ([0f2d54071](https://github.com/mozilla/fxa/commit/0f2d54071))

### Refactorings

- ci: major refactor of CircleCI workflow ([7e77b0a29](https://github.com/mozilla/fxa/commit/7e77b0a29))

### Other changes

- cleanup: remove obsolete docker files ([863e56163](https://github.com/mozilla/fxa/commit/863e56163))
- deps: Updates to address nsp advisory 1488 ([e47bc55ba](https://github.com/mozilla/fxa/commit/e47bc55ba))

## 1.161.2

No changes.

## 1.161.1

No changes.

## 1.161.0

### Bug fixes

- metrics: handle race condition in Payments nav timing metrics ([09e06be3e](https://github.com/mozilla/fxa/commit/09e06be3e))

### Other changes

- content/payments: update subscription label to include payment ([bfd66ba3e](https://github.com/mozilla/fxa/commit/bfd66ba3e))

## 1.160.1

No changes.

## 1.160.0

### New features

- metrics: collect navigation timing on Payments with StatsD ([28db0cfef](https://github.com/mozilla/fxa/commit/28db0cfef))

## 1.159.0

No changes.

## 1.158.1

No changes.

## 1.158.0

### Bug fixes

- deps: Ignore hoek nsp warning https://npmjs.com/advisories/1468 ([6c0edfa9c](https://github.com/mozilla/fxa/commit/6c0edfa9c))
- payments: ensure correct 'try again' message used for card_declined error ([26224fe8a](https://github.com/mozilla/fxa/commit/26224fe8a))

## 1.157.0

### Bug fixes

- payments: Add dollar signs to prices on product subscription page ([030909311](https://github.com/mozilla/fxa/commit/030909311))
- payments: ensure correct product name used in reactivation confirm dialog ([8058b26d2](https://github.com/mozilla/fxa/commit/8058b26d2))
- viewport: Update viewport metatag to include minimum-scale, and make value consistent across all instances ([fb3afee23](https://github.com/mozilla/fxa/commit/fb3afee23))

### Other changes

- payments: add mention of local storybook to payments README ([5df839766](https://github.com/mozilla/fxa/commit/5df839766))

## 1.156.0

### Bug fixes

- payments: filter non-numeric characters out of zip code field (cf04681ca)
- payments: ensure correct month used in credit card expiration (1bdec7965)

## 1.155.0

### New features

- auth-server: direct stripe API usage (21bccd703)

### Bug fixes

- npm: added https://npmjs.com/advisories/961 to content-server ignores (feadeb3ce)
- styles: make survey iframe responsive (f4ff0cbab)
- payments: ensure a request is not already in progress on submission (c018bc3e2)

### Refactorings

- git: merge all package gitignores into single root-level gitignore (a238c3d27)

### Other changes

- payments-server: create subscription index l10n (ec5576884)
- payments-server: add l10n to subscription route index (64ebd83be)
- payments-server: aria label l10n (4351d7f7f)
- payments-server: account activated banner l10n (32d1a7735)
- payments-server: add l10n to subscriptionItem (43ced7791)
- payments-server: add l10n to PaymentUpdateForm (430087c04)
- payments-server: move AppLocalizationProvider into own file (e1288eda6)
- payments-server: Reactivate l10n (4532841f1)
- payments-server: SubscriptionUpgrade l10n (201f16a12)
- payments-server: l10n and componetize for fields.tsx (3f6b31f51)
- payments-server: SubscriptionRedirect l10n (8ae16b3fa)
- payments-server: fix Storybook build for missing App.scss (3c6b13cae)

## 1.154.0

### Other changes

- payments-server: add l10n to payments form component (ec246ef25)
- payments-server: add l10n for payment legal blurb (b8e08ca94)
- payments-server: l10n for product route index (7d643c1fd)
- payments-server: l10n for plan details (78cc5f0b9)
- payments-server: remove unused App.scss file (85f1d2529)
- payments-server: move error message component into directory (a4ad59585)
- payments-server: move tooltip to directory (22c1f565a)
- payments-server: move portal to directory (0816a6bce)
- payments-server: move loading spinner to directory (41b683e01)
- payments-server: move loading overlay to directory (ba8edc230)
- payments-server: move dialog message component into directory (c8e28590c)
- payments-server: move AlertBar component files into directoy (24976b465)
- payments-server: add l10n to AppLayout component (86a92bccd)
- payments-server: add fluent to payments server (98b19c4a8)

## 1.153.0

### New features

- payments: re-introduce the post-subscription survey (d40ccf59c)
- fxa-payments-server: add survey to subscription redirect fixes #3456 (8ac10b191)
- metrics: add Amplitude events for subscription upgrades (d5acb5a65)
- payments: add accounts-static CDN as imgSrc to CSP header (f4b519c95)

### Bug fixes

- payments: hide dialog close button for "plan not found" error (b30878566)
- payments: add survey embed URL to CSP and use https (90f0d0fde)
- payments: subscription survey tweaks and functional test fixes (a551319e3)
- payments-server: update meta tags in index.html for each request (8cf386631)

### Refactorings

- payments: move amplitude pings into plain module (03fea43e4)

### Other changes

- c8a81bfa5 Revert "Implement subscribe survey" (c8a81bfa5)
- deps: Update nsp for 1426 (60ec68a50)
- metrics: remove flow perf metrics from Payments (42c2492ed)
- payments-server: update sentry for sourcemaps on payments server (b49c1b451)

## 1.152.1

No changes.

## 1.152.0

### New features

- payments: tests to assert that we use fallback product icon when missing metadata (6311bac7c)
- payments: add server config support for additional imgSrc hosts in CSP (3e76dcad2)
- payments: use Stripe metadata for product details in UI (03437de40)
- payments: use Stripe metadata as source for product name, icon, download URL (eb3a58224)

### Bug fixes

- payments: use the correct type for updatePaymentAndRefresh (bda8e1b1b)
- metrics: use flush time as Payments Amplitude event time (4dc588b71)
- payments: hide message when cancellation date is unavailable (edb7e9224)

## 1.151.5

No changes.

## 1.151.4

### Bug fixes

- metrics: use flush time as Payments Amplitude event time (b35ca2de1)

## 1.151.3

No changes.

## 1.151.2

No changes.

## 1.151.1

No changes.

## 1.151.0

### New features

- audit: run npm audit on push instead of in ci (ccd3c2b07)
- payments: implement subscription upgrade view (def4acc03)
- payments: support display of upgradeCTA in Product / Plan metadata (52d1f7004)

### Bug fixes

- payments: only hide firefox logo when displaying profile avatar (2cdcc0ebe)
- error: keep zip field from erroring while user inputs (53321b3ad)
- style: fix #3404 - Payments 'Cancel' and 'Change' buttons too wide (0e023845c)
- payments: address security advisory with forced upgrade to handlebars dependency (2b7f3cda5)
- style: Update payments product avatar/logo style to prevent overlap (f81c59381)
- style: Update 'Resubscribe' button styles to have more flexibility with text (3ca66354f)

### Refactorings

- payments: further overhaul of Redux store for better TypeScript usage (8dde160e9)

### Other changes

- copy: fix #3438 - Update payments upgrade billing copy (74d7f4473)
- payments: bump handlebars up to 4.5.3 (03e9e999f)
- deps: Get audit-filter working for all packages in monorepo (1b0141e2b)
- monorepo: eslint consolidation (0a5e3950f)
- payments: upgrade dependencies, including typescript (9aed37836)
- payments-server: set payments-server to listen on 0.0.0.0 (d64e8514e)
- payments: fix some matchMedia type mismatches (5665f17fb)
- payments/copy: Update cancel subscription item copy to prevent confusion (7a9e85afe)
- payments: small cleanup ## 1.150.9 refactoring in PaymentForm component (7a349188d)

## 1.150.9

No changes.

## 1.150.8

No changes.

## 1.150.7

No changes.

## 1.150.6

No changes.

## 1.150.5

No changes.

## 1.150.4

No changes.

## 1.150.3

No changes.

## 1.150.2

### Bug fixes

- style: Update payments product avatar/logo style to prevent overlap (023bf7aac)

## 1.150.1

No changes.

## 1.150.0

### New features

- payments: Create/animate 'ErrorMessage' component to display card-specific errors instead of a modal" (2140fc11e)
- debug: introduce start-dev-debug run scripts to ease node debugging (4d2e2b2af)
- payments: more explicit auto-focus for name field (5c18fc227)

### Bug fixes

- payments: include time fields in amplitude events (6b69b0270)
- ui: extend alert bar auto-dismiss delay and restore close icon (d9445ea5a)
- security: filter handlebars security advisory for now (a598cfd9b)
- payments: correctly append event time to amplitude events (9163183e8)
- style: use svg for close modal icon (442db7dcd)
- tests: mock version value for Amplitude test (1760956aa)
- payments: redirect to settings if customer has no subscriptions fixes #2372 - remove outdated comment - add redirect to settings - update tests - set initial customerSubscriptions state to null - remove 'no subscriptions' element - add null checks for customerSubscriptions (449f5ff26)
- payments: Append time property to amplitude events (6c3fe91c4)

### Refactorings

- build: some random dev build changes (3c3a888a8)
- oauth: move oauth-server into auth-server (phase 2) (b5f7df167)

### Other changes

- security: remove exception for NPM advisory 1184 (ff2c5e1d8)
- payments/copy: Update subscription failed error message to display generic error (80a2264d3)

## 1.149.4

### Bug fixes

- payments: correctly append event time to amplitude events (ec04e7e82)

## 1.149.3

No changes.

## 1.149.2

No changes.

## 1.149.1

### Bug fixes

- tests: mock version value for Amplitude test (3344f38d8)
- payments: Append time property to amplitude events (07b01d9ca)

## 1.149.0

### New features

- metrics: add flow perf metrics to payments server pages (b99457e70)
- payments: Add reactivate subscription confirmation modals (c9f938f99)
- payments: rework form validation to handle focus ## 1.148.8 blur independently (7c9565410)
- routes: Provide the same routing API as the content server (3347940a1)
- payments: complete post-metrics endpoint (4ef358149)
- metrics: add endpoint for emitting amplitude metrics (912e92857)
- metrics: add Amplitude metrics to payments pages (dbda81e28)

### Bug fixes

- strings: grammar issues in subscription strings (1a310801b)
- copy: 5554659fe fix(copy) Update payments resub confirm modal copy (5554659fe)
- links: open stripe priv notice in new window (854aab0f4)
- styles: clean up payment page UI a bit (b2a5177a4)
- styles: fix white flash by adding color to payment index (35893201e)
- payment-server: cancel dialog loading indication in button (c41f3986f)
- styles: fix invalid input shadow (078690e99)
- styles: remove alt text from loading spinner on payments (6962e29c6)
- payments-server: use refs to track metric state (a166b9e82)
- styles: match subscription styles to fxa settings (465977d52)
- payments: Get post-metrics route working and add tests (1189682e7)
- payments: fix lint for no-unused-vars (a0afd0fce)
- payments: restore WORKDIR to /app after metrics (c89988b7e)
- images: add viewBox to fpn svg (ea71cd174)
- payments: b0a2789a1 fix(payments) Basic payment submission error message update (b0a2789a1)

### Refactorings

- routes: Extract Express routing helpers into fxa-shared (e471b29c2)

### Other changes

- payments: fix #2812 - Add generic error message for 'card_error' types from Stripe (61c1bb878)
- text: use product name on payments server instead of plan (d77edd5c3)
- fxa-payment-server: fix ts error with StripeElementStyles obj (eddf2f4b7)
- tests: add tests for Amplitude event actions in Subscriptions (2de36426c)
- styles: make price and billing cycle bold on payments page (b97d268e3)
- images: inline fpn svg to reduce requests (44c86e7d2)
- strings: fix typo in subscription settings (84dc553a1)

## 1.148.8

### Bug fixes

- deps: Update deps and add exception for advisory 1184 (f4d7e9855)

## 1.148.7

No changes.

## 1.148.6

No changes.

## 1.148.5

### Bug fixes

- payments: restore WORKDIR to /app after metrics (19cf97e1b)
- payments: fix lint for no-unused-vars (557e6d6b8)

## 1.148.4

### New features

- routes: Provide the same routing API as the content server (a6a46802e)
- payments: complete post-metrics endpoint (f7998ad02)
- metrics: add endpoint for emitting amplitude metrics (74355e2f5)
- metrics: add Amplitude metrics to payments pages (01c890933)

### Bug fixes

- payments: Get post-metrics route working and add tests (aa244aaaf)
- payments-server: use refs to track metric state (d33972166)
- styles: match subscription styles to fxa settings (89b8ee401)

### Other changes

- images: inline fpn svg to reduce requests (088e6db64)

## 1.148.3

No changes.

## 1.148.2

### Bug fixes

- images: add viewBox to fpn svg (ba0fe6c95)

### Other changes

- release: Merge branch 'train-147' into train-148-merge-147 (66e170d45)

## 1.148.1

### Other changes

- strings: fix typo in subscription settings (e079be703)

## 1.148.0

### Bug fixes

- payments: add config to disable HSTS to avoid multiple headers in production (40ebee8a4)
- payments: only show zip input error onBlur (7b5907d34)

### Refactorings

- payments: Better organize Redux modules and API calls, remove cruft, fix console warnings (1e035bc72)

### Other changes

- style: add icon to subscription success page (af0e41e17)
- styles: mitigate loading jank on payments server (48ca59611)
- styles: fix very small style nit on payments header (79259aca0)
- styles: tidy up payment server styles (cabdec38c)

## 1.147.5

No changes.

## 1.147.4

No changes.

## 1.147.3

No changes.

## 1.147.2

No changes.

## 1.147.1

No changes.

## 1.147.0

### New features

- support form: use a modal for successful submission message (037617a2e)

### Bug fixes

- build: npm audit fix (4839fcc5e)
- content/payment: update helmet (a6adbc815)
- payments: fix storybook rendering since adding matchMedia to app context (f5446b404)
- payments-server: trap exceptions in App component to display an error dialog rather than just failing to render (a0949bce6)

### Other changes

- legal: update payments server footer links (69e13ae50)

## 1.146.4

No changes.

## 1.146.3

### Bug fixes

- deps: Update handle deps to fix advisories (081895ad8)
- content/payment: update helmet (24fe65c44)

## 1.146.2

### Bug fixes

- content/payment: update helmet (052caaa0e)

## 1.146.1

No changes.

## 1.146.0

### Bug fixes

- payments: Dockerfile-test can just use the base Dockerfile to test (2feb51102)
- payments: respond to /**version** (6e2bc606b)
- payments: update payment views for mobile (4ed4d39e3)
- layout: fix ToS and Privacy Notice links on payments server (19127d30d)

### Other changes

- deps: fxa-payments-server npm audit changes (71575a8a2)

## 1.145.5

### Bug fixes

- content/payment: update helmet (24fe65c44)

## 1.145.4

No changes.

## 1.145.3

No changes.

## 1.145.2

No changes.

## 1.145.1

No changes.

## 1.145.0

### New features

- fortress: add "fortress" relying party (2ffe1334d)

### Bug fixes

- style: make billing info heading bold (73f127fd9)
- payments: better validation for Stripe elements (fffd3e9db)

### Refactorings

- db: rename productName to productId (5d709f96d)

### Other changes

- payments: upgrade eslint and react-scripts (955ecc02e)
- payments: 100% test coverage for subscription management route (a5cef8cf6)

## 1.144.4

No changes.

## 1.144.3

No changes.

## 1.144.2

No changes.

## 1.144.1

No changes.

## 1.144.0

### New features

- payments: Allow 'npm test' to test files under 'server/' directory (a0fcc420c)

### Bug fixes

- payments server: stop embedding inline js in prod build (492773b59)
- css: fix #2125 - Remove horizontal scrollbars (810b540a9)
- payments: Fix payments compilation (57d1b660a)
- payments: ensure storybook gets a properly mocked-out app config (2fb2f24f6)
- payments: quick fix for BrowserslistError: Unknown browser query `android all` (5cc7134df)
- payments: use redux-devtools-extension package in redux store (5560b79ba)

### Other changes

- payments: 100% test coverage on product payment route (8b18001e4)
- fxa-payments-server: fixes #1923 - add CSP to the payments server (7988167c3)
- docs: add changelogs for subscription packages (5876ced17)
- hooks: turn on prettier hook for typescript (7e69761f0)
- payments: upgrade or remove many dependencies (574780f7d)
- payments: general fixes and better separation for testing configs (34754c46f)
- payments: improve test coverage of Redux store utils (e83453bdb)
- payments: improve component test coverage (ad39e9e85)
- deps: update dependency @testing-library/react to v9 (8876bac70)
- payments: improve DialogMessage test coverage (f2092253f)
- payments: tweak jest projects to fix coverage reports (c9a8d396a)
- payments: get PaymentForm up to 100% test coverage (46612c42d)
- payments: improve test coverage of PlanDetails component (2dd6ceda2)
- payments: improve test coverage for AppContext and validator (920f99650)
- payments: add tests for hooks and screen-info (881eb7d12)
- payments: add more component tests (de357d13a)
- payments: increase test coverage to 40-50% (49197da36)
- payments: enable test coverage reports (bd510d7cc)
- payments: reformat payments-server with prettier (9ba026998)
- payments: Add prettier config files to payments-server (64b831565)

## 1.143.4

Prehistoric.<|MERGE_RESOLUTION|>--- conflicted
+++ resolved
@@ -1,6 +1,5 @@
 # Change history
 
-<<<<<<< HEAD
 ## 1.209.0
 
 ### New features
@@ -30,7 +29,7 @@
 - deps-dev: bump @typescript-eslint/eslint-plugin ([07bac17e8](https://github.com/mozilla/fxa/commit/07bac17e8))
 - deps-dev: bump @testing-library/jest-dom from 5.12.0 to 5.13.0 ([2ba48b1dc](https://github.com/mozilla/fxa/commit/2ba48b1dc))
 - fxa-payments-server: update to change copy ([3390ceb13](https://github.com/mozilla/fxa/commit/3390ceb13))
-=======
+
 ## 1.208.4
 
 No changes.
@@ -38,7 +37,6 @@
 ## 1.208.3
 
 No changes.
->>>>>>> b460bb83
 
 ## 1.208.2
 
