--- conflicted
+++ resolved
@@ -28,41 +28,15 @@
 
       // reset any force auth status.
       Session.set('forceAuth', false);
-<<<<<<< HEAD
-
-      if (options.forceAuth) {
-        // forceAuth means a user must sign in as a specific user.
-
-        // kill the user's local session, set forceAuth flag
-        Session.clear();
-        Session.set('forceAuth', true);
-
-        var email = Url.searchParam('email', this.window.location.search);
-        if (email) {
-          // email indicates the signed in email. Use forceEmail to avoid
-          // collisions across sessions.
-          Session.set('forceEmail', email);
-        }
-      }
-
       this.service = Session.service;
-=======
->>>>>>> 7960c52e
     },
 
     context: function () {
       return {
-<<<<<<< HEAD
-        email: email,
-        forceAuth: Session.forceAuth,
-        error: error,
-        isSync: this.service === 'sync',
         service: this.service,
-        serviceName: this.serviceName
-=======
+        serviceName: this.serviceName,
         email: Session.prefillEmail,
         isSync: Session.isSync()
->>>>>>> 7960c52e
       };
     },
 
@@ -104,56 +78,6 @@
           // re-throw error, it will be handled at a lower level.
           throw err;
         }, this));
-<<<<<<< HEAD
-    },
-
-    onSignInSuccess: function() {
-      // Don't switch to settings if we're trying to log in to
-      // Firefox. Firefox will show its own landing page
-      if (Session.get('context') !== Constants.FX_DESKTOP_CONTEXT) {
-        this.navigate('settings');
-      }
-
-      return true;
-    },
-
-    resetPasswordNow: function (event) {
-      var self = this;
-      return p().then(function () {
-        if (event) {
-          // prevent the default anchor handler (router.js->watchAnchors)
-          // from sending the user to the confirm_reset_password page.
-          // The redirection for this action is taken care of after
-          // the request is submitted.
-          event.preventDefault();
-          event.stopPropagation();
-        }
-
-        // Only force auth has the ability to submit a password reset
-        // request from here. See issue #549
-        if (! Session.forceAuth) {
-          console.error('resetPasswordNow can only be called from /force_auth');
-          return;
-        }
-
-        // If the user is already making a request, ban submission.
-        if (self.isSubmitting()) {
-          throw new Error('submit already in progress');
-        }
-
-        var email = Session.forceEmail;
-        self._isSubmitting = true;
-        return self.fxaClient.passwordReset(email)
-                .then(function () {
-                  self._isSubmitting = false;
-                  self.navigate('confirm_reset_password');
-                }, function (err) {
-                  self._isSubmitting = false;
-                  self.displayError(err);
-                });
-      });
-=======
->>>>>>> 7960c52e
     }
   });
 
