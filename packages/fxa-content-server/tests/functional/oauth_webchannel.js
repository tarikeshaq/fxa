/* This Source Code Form is subject to the terms of the Mozilla Public
 * License, v. 2.0. If a copy of the MPL was not distributed with this
 * file, You can obtain one at http://mozilla.org/MPL/2.0/. */

'use strict';

const config = intern._config;
const { registerSuite } = intern.getInterface('object');
const TestHelpers = require('../lib/helpers');
const FunctionalHelpers = require('./lib/helpers');
const selectors = require('./lib/selectors');

const PASSWORD = 'passwordzxcv';

let email;

const {
  click,
  createUser,
  fillOutEmailFirstSignIn,
  fillOutEmailFirstSignUp,
<<<<<<< HEAD
=======
  fillOutSignUpCode,
>>>>>>> fa177e97
  noSuchElement,
  openPage,
  openFxaFromRp,
  testElementExists,
  testIsBrowserNotified,
  testUrlInclude,
} = FunctionalHelpers;

registerSuite('oauth webchannel', {
  beforeEach: function() {
    email = TestHelpers.createEmail();

    return this.remote.then(
      FunctionalHelpers.clearBrowserState({
        '123done': true,
        contentServer: true,
        force: true,
      })
    );
  },
  tests: {
    signup: function() {
      return this.remote
        .then(
          openFxaFromRp('enter-email', {
            query: {
              context: 'oauth_webchannel_v1',
            },
            webChannelResponses: {
              'fxaccounts:fxa_status': {
                capabilities: {
                  // eslint-disable-next-line camelcase
                  choose_what_to_sync: true,
                  engines: ['bookmarks', 'history'],
                },
                signedInUser: null,
              },
            },
          })
        )
        .then(testElementExists(selectors.ENTER_EMAIL.SUB_HEADER))

<<<<<<< HEAD
          .then(testElementExists(selectors.CHOOSE_WHAT_TO_SYNC.HEADER))
          .then(
            testElementExists(selectors.CHOOSE_WHAT_TO_SYNC.ENGINE_BOOKMARKS)
          )
          .then(testElementExists(selectors.CHOOSE_WHAT_TO_SYNC.ENGINE_HISTORY))
          .then(noSuchElement(selectors.CHOOSE_WHAT_TO_SYNC.DO_NOT_SYNC))
          .then(click(selectors.CHOOSE_WHAT_TO_SYNC.SUBMIT))
=======
        .then(fillOutEmailFirstSignUp(email, PASSWORD))
>>>>>>> fa177e97

        .then(testElementExists(selectors.CHOOSE_WHAT_TO_SYNC.HEADER))
        .then(testElementExists(selectors.CHOOSE_WHAT_TO_SYNC.ENGINE_BOOKMARKS))
        .then(testElementExists(selectors.CHOOSE_WHAT_TO_SYNC.ENGINE_HISTORY))
        .then(noSuchElement(selectors.CHOOSE_WHAT_TO_SYNC.DO_NOT_SYNC))
        .then(click(selectors.CHOOSE_WHAT_TO_SYNC.SUBMIT))

        .then(testElementExists(selectors.CONFIRM_SIGNUP_CODE.HEADER))
        .then(fillOutSignUpCode(email, 0))

        .then(testIsBrowserNotified('fxaccounts:oauth_login'));
    },
    signin: function() {
      return this.remote
        .then(createUser(email, PASSWORD, { preVerified: true }))
        .then(
          openFxaFromRp('enter-email', {
            query: {
              context: 'oauth_webchannel_v1',
            },
            webChannelResponses: {
              'fxaccounts:fxa_status': {
                capabilities: {
                  engines: ['bookmarks', 'history'],
                },
                signedInUser: null,
              },
            },
          })
        )
        .then(testUrlInclude('client_id='))
        .then(testUrlInclude('redirect_uri='))
        .then(testUrlInclude('state='))
        .then(testUrlInclude('context='))

        .then(fillOutEmailFirstSignIn(email, PASSWORD))
        .then(testIsBrowserNotified('fxaccounts:oauth_login'));
    },
    settings: function() {
      const SETTINGS_PAGE_URL = `${config.fxaContentRoot}settings?context=oauth_webchannel_v1`;

      return this.remote
        .then(createUser(email, PASSWORD, { preVerified: true }))
        .then(result => {
          return this.remote.then(
            openPage(SETTINGS_PAGE_URL, selectors.SETTINGS.HEADER, {
              webChannelResponses: {
                'fxaccounts:fxa_status': {
                  capabilities: {
                    engines: ['bookmarks', 'history'],
                  },
                  signedInUser: {
                    email,
                    uid: result.uid,
                    sessionToken: result.sessionToken,
                    verified: true,
                  },
                },
              },
            })
          );
        });
    },
  },
});<|MERGE_RESOLUTION|>--- conflicted
+++ resolved
@@ -19,10 +19,7 @@
   createUser,
   fillOutEmailFirstSignIn,
   fillOutEmailFirstSignUp,
-<<<<<<< HEAD
-=======
   fillOutSignUpCode,
->>>>>>> fa177e97
   noSuchElement,
   openPage,
   openFxaFromRp,
@@ -64,19 +61,7 @@
           })
         )
         .then(testElementExists(selectors.ENTER_EMAIL.SUB_HEADER))
-
-<<<<<<< HEAD
-          .then(testElementExists(selectors.CHOOSE_WHAT_TO_SYNC.HEADER))
-          .then(
-            testElementExists(selectors.CHOOSE_WHAT_TO_SYNC.ENGINE_BOOKMARKS)
-          )
-          .then(testElementExists(selectors.CHOOSE_WHAT_TO_SYNC.ENGINE_HISTORY))
-          .then(noSuchElement(selectors.CHOOSE_WHAT_TO_SYNC.DO_NOT_SYNC))
-          .then(click(selectors.CHOOSE_WHAT_TO_SYNC.SUBMIT))
-=======
         .then(fillOutEmailFirstSignUp(email, PASSWORD))
->>>>>>> fa177e97
-
         .then(testElementExists(selectors.CHOOSE_WHAT_TO_SYNC.HEADER))
         .then(testElementExists(selectors.CHOOSE_WHAT_TO_SYNC.ENGINE_BOOKMARKS))
         .then(testElementExists(selectors.CHOOSE_WHAT_TO_SYNC.ENGINE_HISTORY))
