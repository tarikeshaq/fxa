/* This Source Code Form is subject to the terms of the Mozilla Public
 * License, v. 2.0. If a copy of the MPL was not distributed with this
 * file, You can obtain one at http://mozilla.org/MPL/2.0/. */

const { readFileSync } = require('fs');
const { join } = require('path');
const { createProxyMiddleware } = require('http-proxy-middleware');
const config = require('./configuration');

let settingsIndexFile;
const env = config.get('env');
const settingsIndexPath = join(
  __dirname,
  '..',
  '..',
  config.get('static_directory'),
  'settings',
  'index.html'
);

if (env !== 'development') {
  settingsIndexFile = readFileSync(settingsIndexPath, {
    encoding: 'utf-8',
  });
}

const settingsConfig = {
  env,
  version: config.get('version'),
  marketingEmailPreferencesUrl: config.get('marketing_email.preferences_url'),
  metrics: {
    navTiming: {
      enabled: config.get('statsd.enabled'),
      endpoint: '/navigation-timing',
    },
  },
  sentry: {
    dsn: config.get('sentry.dsn'),
    env: config.get('sentry.env'),
    sampleRate: config.get('sentry.sampleRate'),
    clientName: config.get('sentry.clientName'),
    serverName: config.get('sentry.serverName'),
  },
  servers: {
    gql: {
      url: config.get('settings_gql_url'),
    },
    auth: {
      url: config.get('fxaccount_url'),
    },
    profile: {
      url: config.get('profile_url'),
    },
  },
  oauth: {
    clientId: config.get('oauth_client_id'),
  },
  recoveryCodes: {
    count: config.get('recovery_codes.count'),
    length: config.get('recovery_codes.length'),
  },
};

// Inject Beta Settings meta content
// This is only used to replace __SERVER_CONFIG__ with a stringified,
// sanitized config object in the html page, before returning the page to
// the client.
function swapBetaMeta(html, metaContent = {}) {
  let result = html;

  Object.keys(metaContent).forEach((key) => {
    let val = metaContent[key];
    if (typeof val === 'object') {
      val = encodeURIComponent(JSON.stringify(metaContent[key]));
    }

    result = result.replace(key, val);
  });

  return result;
}

<<<<<<< HEAD
// Try to pull the flow id from the request query to setup the trace state context
function getTraceState(req) {
  let state = '';
  if (
    req &&
    req.query &&
    req.query.flowId &&
    /^(?:[a-fA-F0-9]{2}){32}$/.test(req.query.flowId)
  ) {
    state = `flow.id=${req.query.flowId}`;
  }
  return state;
}

=======
>>>>>>> 804d2bf8
// Conditionally modify the response
function modifyProxyRes(proxyRes, req, res) {
  const bodyChunks = [];

  proxyRes.on('data', (chunk) => {
    bodyChunks.push(chunk);
  });

  proxyRes.on('end', () => {
    const body = Buffer.concat(bodyChunks);

    // forward existing response data
    res.status(proxyRes.statusCode);
    Object.keys(proxyRes.headers).forEach((key) => {
      res.append(key, proxyRes.headers[key]);
    });

    // if it's an html content type, inject server config
    if (
      proxyRes.headers['content-type'] &&
      proxyRes.headers['content-type'].includes('text/html')
    ) {
      let html = body.toString();
      html = swapBetaMeta(html, {
        __SERVER_CONFIG__: settingsConfig,
      });
      res.send(new Buffer.from(html));
    } else {
      res.send(body);
    }

    res.end();
  });
}

const createSettingsProxy = createProxyMiddleware({
  target: 'http://localhost:3000',
  ws: true,
  selfHandleResponse: true, // ensure res.end is not called early
  onProxyRes: modifyProxyRes,
});

// Modify the static settings page by replacing __SERVER_CONFIG__ with the config object
const modifySettingsStatic = function (req, res) {
  return res.send(
    swapBetaMeta(settingsIndexFile, {
      __SERVER_CONFIG__: settingsConfig,
    })
  );
};

module.exports = {
  createSettingsProxy,
  modifySettingsStatic,
  swapBetaMeta,
  modifyProxyRes,
  settingsConfig,
};<|MERGE_RESOLUTION|>--- conflicted
+++ resolved
@@ -80,23 +80,6 @@
   return result;
 }
 
-<<<<<<< HEAD
-// Try to pull the flow id from the request query to setup the trace state context
-function getTraceState(req) {
-  let state = '';
-  if (
-    req &&
-    req.query &&
-    req.query.flowId &&
-    /^(?:[a-fA-F0-9]{2}){32}$/.test(req.query.flowId)
-  ) {
-    state = `flow.id=${req.query.flowId}`;
-  }
-  return state;
-}
-
-=======
->>>>>>> 804d2bf8
 // Conditionally modify the response
 function modifyProxyRes(proxyRes, req, res) {
   const bodyChunks = [];
