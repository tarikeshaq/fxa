--- conflicted
+++ resolved
@@ -30,14 +30,9 @@
       // the `__cookie_check` cookie will not arrive.
       cookiesEnabled: !!req.cookies['__cookie_check'],
       fxaccountUrl: config.get('fxaccount_url'),
-<<<<<<< HEAD
       oauthUrl: config.get('oauth_url'),
-      // req.locale is set by abide in a previous middleware.
-      language: req.locale
-=======
       // req.lang is set by abide in a previous middleware.
       language: req.lang
->>>>>>> 7960c52e
     });
   };
 
