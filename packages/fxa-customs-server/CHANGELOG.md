--- conflicted
+++ resolved
@@ -1,15 +1,13 @@
-<<<<<<< HEAD
 ## 1.198.0
 
 ### Other changes
 
 - deps: bump @google-cloud/pubsub from 2.6.0 to 2.8.0 ([f9b6008f1](https://github.com/mozilla/fxa/commit/f9b6008f1))
 - deps: update eslint to v7 ([7cf502be2](https://github.com/mozilla/fxa/commit/7cf502be2))
-=======
+
 ## 1.197.3
 
 No changes.
->>>>>>> ab282e1a
 
 ## 1.197.2
 
