--- conflicted
+++ resolved
@@ -1,4 +1,3 @@
-<<<<<<< HEAD
 ## 1.142.0
 
 ### Bug fixes
@@ -9,11 +8,10 @@
 
 - package: rustup update + cargo update + cargo fmt (fb37a8b6a)
 - package: include more debug info in release build (283a8caa6)
-=======
+
 ## 1.141.8
 
 No changes.
->>>>>>> 345a6649
 
 ## 1.141.7
 
