[package]
name = "fxa_email_service"
<<<<<<< HEAD
version = "1.218.2"
=======
version = "1.218.3"
>>>>>>> 6590be72
publish = false
edition = "2018"

[[bin]]
name = "fxa_email_send"
path = "src/bin/service.rs"

[[bin]]
name = "fxa_email_queues"
path = "src/bin/queues.rs"

[profile.release]
# Include debug symbols to make Sentry errors richer
debug = true

[dependencies]
base64 = ">=0.6.0"
bytes = ">=0.4.12"
chrono = { version = ">=0.4.2", features = [ "serde" ] }
config = ">=0.9.1"
emailmessage = { git = "https://github.com/mozilla/emailmessage-rs.git", branch = "pb/unicode-local-address-part" }
failure = ">=0.1.2"
futures = ">=0.1.21,<0.2"
hex = ">=0.3.2"
hmac = ">=0.6.2"
http = ">=0.1.14"
hyperx = ">=0.13.2,<0.14"
lazy_static = ">=1.4.0"
lettre = ">=0.9.2"
lettre_email = ">=0.9.2"
md5 = ">=0.3.7"
rand = ">=0.5.1"
redis = ">=0.8.0"
regex = ">=1.0"
reqwest = ">=0.8.5"
rocket = ">=0.4.1"
rocket_codegen = ">=0.4.1"
rocket_contrib = { version = ">=0.4.1", default-features = false, features = ["json"] }
roxmltree = ">=0.3.0"
rusoto_core = ">=0.34.0"
rusoto_credential = ">=0.13.0"
rusoto_mock = ">=0.28.0"
rusoto_ses = ">=0.34.0"
rusoto_sqs = ">=0.34.0"
sendgrid = ">=0.7.2"
sentry = ">=0.12.0"
serde = ">=1.0"
serde_derive = ">=1.0"
serde_json = ">=1.0"
serde_test = ">=1.0.66"
sha2 = ">=0.7.1"
slog = ">=2.2.3"
slog-async = ">=2.3.0"
slog-mozlog-json = ">=0.1.0"
slog-scope = ">=4.0.1"
slog-term = ">=2.4.0"
socketlabs = ">=0.2.1"
tokio = ">=0.1.7"
uuid = { version = ">=0.6", features = ["v4"] }<|MERGE_RESOLUTION|>--- conflicted
+++ resolved
@@ -1,10 +1,6 @@
 [package]
 name = "fxa_email_service"
-<<<<<<< HEAD
-version = "1.218.2"
-=======
 version = "1.218.3"
->>>>>>> 6590be72
 publish = false
 edition = "2018"
 
