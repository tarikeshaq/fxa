--- conflicted
+++ resolved
@@ -44,7 +44,6 @@
   createdAt: number;
 };
 
-<<<<<<< HEAD
 type SecurityEventsProps = {
   uid: string;
   nameId: number;
@@ -78,11 +77,13 @@
   uaOSVersion: string;
   uaDeviceType: string;
   lastAccessTime: number;
-=======
+};
+
 type DangerZoneProps = {
   email: EmailProps;
+  uid: string;
+  disabledAt: number | null;
   onCleared: Function;
->>>>>>> 3daec98f
 };
 
 const DATE_FORMAT = 'yyyy-mm-dd @ HH:MM:ss Z';
@@ -139,38 +140,48 @@
   );
 };
 
-<<<<<<< HEAD
+// gql mutation to update emails table and unverify user's email
+export const UNVERIFY_EMAIL = gql`
+  mutation unverify($email: String!) {
+    unverifyEmail(email: $email)
+  }
+`;
+
+// gql mutation to update database to force pass reset next login
+export const FORCE_RESET = gql`
+  mutation resetPassByEmail($email: String!) {
+    resetPass(email: $email)
+  }
+`;
+
 export const DangerZone = ({
+  email,
   uid,
   disabledAt,
-  primaryEmail,
-}: {
-  uid: string;
-  disabledAt: number | null;
-  primaryEmail: string;
-}) => {
+  onCleared,
+}: DangerZoneProps) => {
   const [deleteAccount, { loading }] = useMutation(DELETE_ACCOUNT_BY_EMAIL, {
     onCompleted: () => {
       window.alert(
         'The account ' +
-          primaryEmail +
+          email.email +
           ' has now been deleted.\n\nThe page will be refreshed to display this result.'
       );
       location.reload();
     },
     onError: () => {
       window.alert(
-        'There was an error in deleting account: ' + primaryEmail + '.'
+        'There was an error in deleting account: ' + email.email + '.'
       );
     },
   });
 
   const handleDelete = () => {
     window.confirm('Are you sure? This cannot be undone.');
-    let email = window.prompt(
+    let delete_email = window.prompt(
       'Enter the email of the user account to be deleted.'
     );
-    deleteAccount({ variables: { email: primaryEmail } });
+    deleteAccount({ variables: { email: email.email } });
 
     return;
   };
@@ -219,25 +230,6 @@
     } else {
       disableAccount({ variables: { uid } });
     }
-=======
-// gql mutation to update emails table and unverify user's email
-export const UNVERIFY_EMAIL = gql`
-  mutation unverify($email: String!) {
-    unverifyEmail(email: $email)
-  }
-`;
-
-// gql mutation to update database to force pass reset next login
-export const FORCE_RESET = gql`
-  mutation resetPassByEmail($email: String!) {
-    resetPass(email: $email)
-  }
-`;
-
-export const DangerZone = ({ email, onCleared }: DangerZoneProps) => {
-  const alertWindow = () => {
-    window.alert('Implementation coming soon.');
-    return;
   };
 
   const [unverify] = useMutation(UNVERIFY_EMAIL);
@@ -266,7 +258,6 @@
     }
 
     reset({ variables: { email: email.email } });
->>>>>>> 3daec98f
   };
 
   return (
@@ -297,9 +288,6 @@
       <p className="danger-zone-info">
         Force a password change the next time this account logs in.
         <br />
-<<<<<<< HEAD
-        <button className="danger-zone-button">Force Change</button>
-=======
         <button
           id="pass-change"
           className="danger-zone-button"
@@ -307,7 +295,6 @@
         >
           Force Change
         </button>
->>>>>>> 3daec98f
       </p>
       <h2>Toggle Email Verification</h2>
       <p className="danger-zone-info">
@@ -522,16 +509,12 @@
         </li>
         <hr />
         <DangerZone
-<<<<<<< HEAD
-          uid={uid}
-          disabledAt={disabledAt}
-          primaryEmail={primaryEmail.email}
-=======
           {...{
             email: primaryEmail, // only the primary for now
+            uid: uid,
+            disabledAt: disabledAt,
             onCleared: onCleared,
           }}
->>>>>>> 3daec98f
         />
       </ul>
     </section>
