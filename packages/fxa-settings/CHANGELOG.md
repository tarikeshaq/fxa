--- conflicted
+++ resolved
@@ -1,12 +1,3 @@
-<<<<<<< HEAD
-## 1.228.6
-
-No changes.
-
-## 1.228.5
-
-No changes.
-=======
 ## 1.229.0
 
 ### Bug fixes
@@ -18,7 +9,14 @@
 
 - all: d584a10bc maintenance(all) - Prepare for new sentry ([d584a10bc](https://github.com/mozilla/fxa/commit/d584a10bc))
 - deps: bump react-webcam from 6.0.1 to 7.0.0 ([9a707fc29](https://github.com/mozilla/fxa/commit/9a707fc29))
->>>>>>> c0bdf481
+
+## 1.228.6
+
+No changes.
+
+## 1.228.5
+
+No changes.
 
 ## 1.228.4
 
