--- conflicted
+++ resolved
@@ -142,12 +142,7 @@
                   value={recoveryCodes}
                   separator=" "
                   onCopy={copyRecoveryCodes}
-<<<<<<< HEAD
-                  contentType="Firefox backup authentication codes"
-=======
-                  contentType="Firefox backup verification codes"
->>>>>>> 42811d16
-                />
+                  contentType="Firefox backup authentication codes" />
               ) : (
                 <LoadingSpinner />
               )}
