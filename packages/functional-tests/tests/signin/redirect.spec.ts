--- conflicted
+++ resolved
@@ -44,19 +44,8 @@
       pages: { page },
     }) => {
       const redirectTo = 'https://evil.com/';
-<<<<<<< HEAD
-      await engageRedirect(page, target, redirectTo);
-
-      const error = await page.waitForSelector('.error');
-      // "Error: toBeVisible can be only used with Locator object"
-      // eslint-disable-next-line playwright/prefer-web-first-assertions
-      expect(await error.isVisible()).toBeTruthy();
-      // eslint-disable-next-line playwright/prefer-web-first-assertions
-      expect(await error.textContent()).toEqual('Invalid redirect!');
-=======
       await engageRedirect(page, target, redirectTo, credentials.email);
       await page.waitForSelector('text=/Invalid redirect/');
->>>>>>> e54ec667
       expect(page.url).not.toEqual(redirectTo);
     });
 
@@ -66,19 +55,8 @@
       pages: { page },
     }) => {
       const redirectTo = 'javascript:alert(1)';
-<<<<<<< HEAD
-      await engageRedirect(page, target, redirectTo);
-
-      const error = await page.waitForSelector('.error');
-      // "Error: toBeVisible can be only used with Locator object"
-      // eslint-disable-next-line playwright/prefer-web-first-assertions
-      expect(await error.isVisible()).toBeTruthy();
-      // eslint-disable-next-line playwright/prefer-web-first-assertions
-      expect(await error.textContent()).toEqual('Invalid redirect!');
-=======
       await engageRedirect(page, target, redirectTo, credentials.email);
       await page.waitForSelector('text=/Invalid redirect/');
->>>>>>> e54ec667
     });
 
     test('allows valid redirect_to parameter', async ({
