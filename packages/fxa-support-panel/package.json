{
  "name": "fxa-support-panel",
<<<<<<< HEAD
  "version": "1.228.7",
=======
  "version": "1.229.0",
>>>>>>> bacd13f1
  "description": "Small app to help customer support access FxA details",
  "directories": {
    "test": "test"
  },
  "scripts": {
    "prebuild": "rimraf dist",
    "build": "nest build",
    "lint": "eslint *",
    "audit": "npm audit --json | audit-filter --nsp-config=.nsprc --audit=-",
    "watch": "tsc -w",
    "start": "pm2 start pm2.config.js",
    "stop": "pm2 stop pm2.config.js",
    "restart": "pm2 restart pm2.config.js",
    "delete": "pm2 delete pm2.config.js",
    "test": "jest --runInBand && yarn test:e2e",
    "test:watch": "jest --watch",
    "test:cov": "jest --coverage",
    "test:debug": "node --inspect-brk -r tsconfig-paths/register -r esbuild-register node_modules/.bin/jest --runInBand",
    "test:e2e": "jest --runInBand --config ./test/jest-e2e.json"
  },
  "private": true,
  "repository": {
    "type": "git",
    "url": "https://github.com/mozilla/fxa.git"
  },
  "bugs": "https://github.com/mozilla/fxa/issues/",
  "homepage": "https://github.com/mozilla/fxa/",
  "license": "MPL-2.0",
  "author": "Mozilla (https://mozilla.org/)",
  "readmeFilename": "README.md",
  "dependencies": {
    "@nestjs/common": "^8.3.1",
    "@nestjs/config": "^1.2.0",
    "@nestjs/core": "^8.3.1",
    "@nestjs/mapped-types": "^1.0.1",
    "@nestjs/platform-express": "^8.4.3",
    "@sentry/integrations": "^6.19.1",
    "@sentry/node": "^6.19.1",
    "class-transformer": "^0.5.1",
    "class-validator": "^0.13.2",
    "convict": "^6.2.1",
    "convict-format-with-moment": "^6.2.0",
    "convict-format-with-validator": "^6.2.0",
    "express": "^4.17.2",
    "fxa-shared": "workspace:*",
    "handlebars": "^4.7.7",
    "hbs": "^4.2.0",
    "helmet": "^5.0.0",
    "hot-shots": "^9.0.0",
    "mozlog": "^3.0.2",
    "reflect-metadata": "^0.1.13",
    "rimraf": "^3.0.2",
    "rxjs": "^7.2.0",
    "semver": "^7.3.5",
    "superagent": "^7.1.1",
    "tslib": "^2.3.1",
    "typesafe-joi": "^2.1.0"
  },
  "devDependencies": {
    "@nestjs/cli": "^8.2.1",
    "@types/convict": "^5.2.2",
    "@types/eslint": "7.2.13",
    "@types/hbs": "^4",
    "@types/node": "^16.11.3",
    "@types/superagent": "4.1.11",
    "@types/supertest": "^2.0.11",
    "audit-filter": "^0.5.0",
    "esbuild": "^0.14.2",
    "esbuild-register": "^3.2.0",
    "eslint": "^7.32.0",
    "jest": "27.5.1",
    "pm2": "^5.1.2",
    "prettier": "^2.3.1",
    "supertest": "^6.2.2",
    "ts-jest": "^27.1.3",
    "typescript": "^4.5.2"
  },
  "jest": {
    "moduleFileExtensions": [
      "js",
      "json",
      "ts"
    ],
    "rootDir": "src",
    "testRegex": ".spec.ts$",
    "transform": {
      "^.+\\.(t|j)s$": "ts-jest"
    },
    "coverageDirectory": "./coverage",
    "testEnvironment": "node"
  }
}<|MERGE_RESOLUTION|>--- conflicted
+++ resolved
@@ -1,10 +1,6 @@
 {
   "name": "fxa-support-panel",
-<<<<<<< HEAD
-  "version": "1.228.7",
-=======
   "version": "1.229.0",
->>>>>>> bacd13f1
   "description": "Small app to help customer support access FxA details",
   "directories": {
     "test": "test"
