/* This Source Code Form is subject to the terms of the Mozilla Public
 * License, v. 2.0. If a copy of the MPL was not distributed with this
 * file, You can obtain one at http://mozilla.org/MPL/2.0/. */

var ERRORS = {
<<<<<<< HEAD
  'IS_INVALID': '"IP" is invalid',
=======
  'IS_INVALID': 'IP is invalid',
>>>>>>> e0d81a94
  'UNABLE_TO_FETCH_DATA': 'Unable to fetch data'
};

module.exports = ERRORS;<|MERGE_RESOLUTION|>--- conflicted
+++ resolved
@@ -3,11 +3,7 @@
  * file, You can obtain one at http://mozilla.org/MPL/2.0/. */
 
 var ERRORS = {
-<<<<<<< HEAD
-  'IS_INVALID': '"IP" is invalid',
-=======
   'IS_INVALID': 'IP is invalid',
->>>>>>> e0d81a94
   'UNABLE_TO_FETCH_DATA': 'Unable to fetch data'
 };
 
