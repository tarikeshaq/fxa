--- conflicted
+++ resolved
@@ -1,4 +1,7 @@
-<<<<<<< HEAD
+## 1.229.0
+
+No changes.
+
 ## 1.228.7
 
 No changes.
@@ -8,9 +11,6 @@
 No changes.
 
 ## 1.228.5
-=======
-## 1.229.0
->>>>>>> bacd13f1
 
 No changes.
 
